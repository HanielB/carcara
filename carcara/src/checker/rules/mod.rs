use super::{
    error::{CheckerError, EqualityError},
    ContextStack,
};
use crate::{
    ast::*,
    utils::{Range, TypeName},
};
use std::time::Duration;

pub type RuleResult = Result<(), CheckerError>;

pub type Rule = fn(RuleArgs) -> RuleResult;

pub struct RuleArgs<'a> {
    pub(super) conclusion: &'a [Rc<Term>],
    pub(super) premises: &'a [Premise<'a>],
    pub(super) args: &'a [Rc<Term>],
    pub(super) pool: &'a mut dyn TermPool,
    pub(super) context: &'a mut ContextStack,

    // For rules that end a subproof, we need to pass the previous command in the subproof that it
    // is closing, because it may be implicitly referenced, and it is not given as premises. If a
    // rule is not ending a subproof, this should be `None`.
    pub(super) previous_command: Option<Premise<'a>>,
    pub(super) discharge: &'a [&'a ProofCommand],

    pub(super) polyeq_time: &'a mut Duration,
}

#[derive(Debug, Clone, Copy, Hash, PartialEq, Eq)]
pub struct Premise<'a> {
    pub id: &'a str,
    pub clause: &'a [Rc<Term>],
    pub index: (usize, usize),
}

impl<'a> Premise<'a> {
    pub fn new(index: (usize, usize), command: &'a ProofCommand) -> Self {
        Self {
            id: command.id(),
            clause: command.clause(),
            index,
        }
    }
}

/// Helper function to get a single term from a premise, or return a
/// `CheckerError::WrongLengthOfPremiseClause` error if it doesn't succeed.
fn get_premise_term<'a>(premise: &Premise<'a>) -> Result<&'a Rc<Term>, CheckerError> {
    match premise.clause {
        [t] => Ok(t),
        cl => Err(CheckerError::WrongLengthOfPremiseClause(
            premise.id.to_owned(),
            1.into(),
            cl.len(),
        )),
    }
}

/// Asserts that the first argument is true, and returns the error specified by the second argument
/// otherwise.
macro_rules! rassert {
    ($arg:expr, $err:expr $(,)?) => {
        match $arg {
            true => Ok(()),
            false => Err($err),
        }?
    };
}

fn assert_num_premises<T: Into<Range>>(premises: &[Premise], range: T) -> RuleResult {
    let range = range.into();
    if !range.contains(premises.len()) {
        return Err(CheckerError::WrongNumberOfPremises(range, premises.len()));
    }
    Ok(())
}

fn assert_clause_len<T: Into<Range>>(clause: &[Rc<Term>], range: T) -> RuleResult {
    let range = range.into();
    if !range.contains(clause.len()) {
        return Err(CheckerError::WrongLengthOfClause(range, clause.len()));
    }
    Ok(())
}

fn assert_num_args<T: Into<Range>>(args: &[Rc<Term>], range: T) -> RuleResult {
    let range = range.into();
    if !range.contains(args.len()) {
        return Err(CheckerError::WrongNumberOfArgs(range, args.len()));
    }
    Ok(())
}

fn assert_operation_len<T: Into<Range>>(op: Operator, args: &[Rc<Term>], range: T) -> RuleResult {
    let range = range.into();
    if !range.contains(args.len()) {
        return Err(CheckerError::WrongNumberOfTermsInOp(op, range, args.len()));
    }
    Ok(())
}

fn assert_eq<T>(a: &T, b: &T) -> RuleResult
where
    T: Eq + Clone + TypeName,
    EqualityError<T>: Into<CheckerError>,
{
    if a != b {
        return Err(EqualityError::ExpectedEqual(a.clone(), b.clone()).into());
    }
    Ok(())
}

fn assert_is_expected<T>(got: &T, expected: T) -> RuleResult
where
    T: Eq + Clone + TypeName,
    EqualityError<T>: Into<CheckerError>,
{
    if *got != expected {
        return Err(EqualityError::ExpectedToBe { expected, got: got.clone() }.into());
    }
    Ok(())
}

fn assert_polyeq(a: &Rc<Term>, b: &Rc<Term>, time: &mut Duration) -> Result<(), CheckerError> {
    if !polyeq(a, b, time) {
        return Err(EqualityError::ExpectedEqual(a.clone(), b.clone()).into());
    }
    Ok(())
}

fn assert_polyeq_expected(got: &Rc<Term>, expected: Rc<Term>, time: &mut Duration) -> RuleResult {
    if !polyeq(got, &expected, time) {
        return Err(EqualityError::ExpectedToBe { expected, got: got.clone() }.into());
    }
    Ok(())
}

fn assert_alpha_equiv_expected(
    got: &Rc<Term>,
    expected: Rc<Term>,
    time: &mut Duration,
) -> RuleResult {
    if !alpha_equiv(got, &expected, time) {
        return Err(EqualityError::ExpectedToBe { expected, got: got.clone() }.into());
    }
    Ok(())
}

fn assert_is_bool_constant(got: &Rc<Term>, expected: bool) -> RuleResult {
    if !got.is_bool_constant(expected) {
        return Err(CheckerError::ExpectedBoolConstant(expected, got.clone()));
    }
    Ok(())
}

#[cfg(test)]
fn run_tests(test_name: &str, definitions: &str, cases: &[(&str, bool)]) {
    use crate::{checker, parser};
    use std::io::Cursor;

    for (i, (proof, expected)) in cases.iter().enumerate() {
        // This parses the definitions again for every case, which is not ideal
<<<<<<< HEAD
        let (_, mut proof, mut pool) = parser::parse_instance(
=======
        let (mut problem, mut proof, mut pool) = parser::parse_instance(
>>>>>>> ae844d1b
            Cursor::new(definitions),
            Cursor::new(proof),
            parser::Config::new(),
        )
        .unwrap_or_else(|e| panic!("parser error during test \"{}\": {}", test_name, e));

        // Since rule tests often use `assume` commands to introduce premises, we search the proof
        // for all `assume`d terms and retroactively add them as the problem premises, to avoid
        // checker errors on the `assume`s
        problem.premises = proof
            .commands
            .iter()
            .filter_map(|c| match c {
                ProofCommand::Assume { term, .. } => Some(term.clone()),
                _ => None,
            })
            .collect();

        // All proofs must eventually reach the empty clause, so to avoid having to add a dummy
        // `(step end (cl) :rule hole)` to every rule test, we add this dummy step here
        proof.commands.push(ProofCommand::Step(ProofStep {
            id: "end".into(),
            clause: Vec::new(),
            rule: "hole".into(),
            premises: Vec::new(),
            args: Vec::new(),
            discharge: Vec::new(),
        }));

        let mut checker = checker::ProofChecker::new(&mut pool, checker::Config::new());
<<<<<<< HEAD
        let got = checker.check(&proof).is_ok();
=======
        let got = checker.check(&problem, &proof).is_ok();
>>>>>>> ae844d1b
        assert_eq!(
            *expected, got,
            "test case \"{}\" index {} failed",
            test_name, i
        );
    }
}

#[cfg(test)]
macro_rules! test_cases {
    (
        definitions = $defs:expr,
        $($name:literal { $($proof:literal: $exp:literal,)* } )*
    ) => {{
        let definitions: &str = $defs;
        $({
            let name: &str = $name;
            let cases = [ $(($proof, $exp),)* ];
            $crate::checker::rules::run_tests(name, definitions, &cases);
        })*
    }};
}

// Since the rule submodules use the `test_cases` macro, we have to declare them here, after the
// macro is declared
pub(super) mod bitvectors;
pub(super) mod clausification;
pub(super) mod congruence;
pub(super) mod extras;
pub(super) mod linear_arithmetic;
pub(super) mod quantifier;
pub(super) mod reflexivity;
pub(super) mod resolution;
pub(super) mod simplification;
pub(super) mod strings;
pub(super) mod subproof;
pub(super) mod tautology;
pub(super) mod transitivity;<|MERGE_RESOLUTION|>--- conflicted
+++ resolved
@@ -162,11 +162,7 @@
 
     for (i, (proof, expected)) in cases.iter().enumerate() {
         // This parses the definitions again for every case, which is not ideal
-<<<<<<< HEAD
-        let (_, mut proof, mut pool) = parser::parse_instance(
-=======
         let (mut problem, mut proof, mut pool) = parser::parse_instance(
->>>>>>> ae844d1b
             Cursor::new(definitions),
             Cursor::new(proof),
             parser::Config::new(),
@@ -197,11 +193,7 @@
         }));
 
         let mut checker = checker::ProofChecker::new(&mut pool, checker::Config::new());
-<<<<<<< HEAD
-        let got = checker.check(&proof).is_ok();
-=======
         let got = checker.check(&problem, &proof).is_ok();
->>>>>>> ae844d1b
         assert_eq!(
             *expected, got,
             "test case \"{}\" index {} failed",
