use super::{
    assert_clause_len, assert_eq, assert_num_args, assert_num_premises, assert_polyeq,
    get_premise_term, CheckerError, RuleArgs, RuleResult,
};
use crate::{ast::*, checker::rules::assert_operation_len};

pub fn r#true(RuleArgs { conclusion, .. }: RuleArgs) -> RuleResult {
    assert_clause_len(conclusion, 1)?;
    if !conclusion[0].is_bool_true() {
        return Err(CheckerError::ExpectedBoolConstant(
            true,
            conclusion[0].clone(),
        ));
    }
    Ok(())
}

pub fn r#false(RuleArgs { conclusion, .. }: RuleArgs) -> RuleResult {
    assert_clause_len(conclusion, 1)?;
    let t = conclusion[0].remove_negation_err()?;
    if !t.is_bool_false() {
        return Err(CheckerError::ExpectedBoolConstant(false, t.clone()));
    }
    Ok(())
}

pub fn not_not(RuleArgs { conclusion, .. }: RuleArgs) -> RuleResult {
    assert_clause_len(conclusion, 2)?;

    let p = match_term_err!((not (not (not p))) = &conclusion[0])?;
    assert_eq(p, &conclusion[1])
}

pub fn and_pos(RuleArgs { conclusion, args, .. }: RuleArgs) -> RuleResult {
    assert_clause_len(conclusion, 2)?;
    assert_num_args(args, 1)?;

    let and_contents = match_term_err!((not (and ...)) = &conclusion[0])?;
<<<<<<< HEAD

    assert_eq(
        &conclusion[1],
        &and_contents[args[0].as_integer().unwrap().to_usize().unwrap()],
    )
=======
    let i = args[0].as_usize_err()?;

    if i >= and_contents.len() {
        return Err(CheckerError::NoIthChildInTerm(i, conclusion[0].clone()));
    }

    assert_eq(&conclusion[1], &and_contents[i])
>>>>>>> 578e533f
}

pub fn and_neg(RuleArgs { conclusion, .. }: RuleArgs) -> RuleResult {
    assert_clause_len(conclusion, 2..)?;

    let and_contents = match_term_err!((and ...) = &conclusion[0])?;
    assert_operation_len(Operator::And, and_contents, conclusion.len() - 1)?;

    for (t, u) in and_contents.iter().zip(&conclusion[1..]) {
        let u = u.remove_negation_err()?;
        assert_eq(t, u)?;
    }
    Ok(())
}

pub fn or_pos(RuleArgs { conclusion, .. }: RuleArgs) -> RuleResult {
    assert_clause_len(conclusion, 2..)?;

    let or_contents = match_term_err!((not (or ...)) = &conclusion[0])?;
    assert_operation_len(Operator::Or, or_contents, conclusion.len() - 1)?;

    for (t, u) in or_contents.iter().zip(&conclusion[1..]) {
        assert_eq(t, u)?;
    }
    Ok(())
}

pub fn or_neg(RuleArgs { conclusion, args, .. }: RuleArgs) -> RuleResult {
    assert_clause_len(conclusion, 2)?;
    assert_num_args(args, 1)?;

    let or_contents = match_term_err!((or ...) = &conclusion[0])?;
    let other = conclusion[1].remove_negation_err()?;
    let i = args[0].as_usize_err()?;

<<<<<<< HEAD
    assert_eq(
        other,
        &or_contents[args[0].as_integer().unwrap().to_usize().unwrap()],
    )
=======
    if i >= or_contents.len() {
        return Err(CheckerError::NoIthChildInTerm(i, conclusion[0].clone()));
    }

    assert_eq(other, &or_contents[i])
>>>>>>> 578e533f
}

pub fn xor_pos1(RuleArgs { conclusion, .. }: RuleArgs) -> RuleResult {
    assert_clause_len(conclusion, 3)?;
    let (phi_1, phi_2) = match_term_err!((not (xor phi_1 phi_2)) = &conclusion[0])?;
    assert_eq(phi_1, &conclusion[1])?;
    assert_eq(phi_2, &conclusion[2])
}

pub fn xor_pos2(RuleArgs { conclusion, .. }: RuleArgs) -> RuleResult {
    assert_clause_len(conclusion, 3)?;
    let (phi_1, phi_2) = match_term_err!((not (xor phi_1 phi_2)) = &conclusion[0])?;
    assert_eq(phi_1, conclusion[1].remove_negation_err()?)?;
    assert_eq(phi_2, conclusion[2].remove_negation_err()?)
}

pub fn xor_neg1(RuleArgs { conclusion, .. }: RuleArgs) -> RuleResult {
    assert_clause_len(conclusion, 3)?;
    let (phi_1, phi_2) = match_term_err!((xor phi_1 phi_2) = &conclusion[0])?;
    assert_eq(phi_1, &conclusion[1])?;
    assert_eq(phi_2, conclusion[2].remove_negation_err()?)
}

pub fn xor_neg2(RuleArgs { conclusion, .. }: RuleArgs) -> RuleResult {
    assert_clause_len(conclusion, 3)?;
    let (phi_1, phi_2) = match_term_err!((xor phi_1 phi_2) = &conclusion[0])?;
    assert_eq(phi_1, conclusion[1].remove_negation_err()?)?;
    assert_eq(phi_2, &conclusion[2])
}

pub fn implies_pos(RuleArgs { conclusion, .. }: RuleArgs) -> RuleResult {
    assert_clause_len(conclusion, 3)?;
    let (phi_1, phi_2) = match_term_err!((not (=> phi_1 phi_2)) = &conclusion[0])?;
    assert_eq(phi_1, conclusion[1].remove_negation_err()?)?;
    assert_eq(phi_2, &conclusion[2])
}

pub fn implies_neg1(RuleArgs { conclusion, .. }: RuleArgs) -> RuleResult {
    assert_clause_len(conclusion, 2)?;
    let (phi_1, _) = match_term_err!((=> phi_1 phi_2) = &conclusion[0])?;
    assert_eq(phi_1, &conclusion[1])
}

pub fn implies_neg2(RuleArgs { conclusion, .. }: RuleArgs) -> RuleResult {
    assert_clause_len(conclusion, 2)?;
    let (_, phi_2) = match_term_err!((=> phi_1 phi_2) = &conclusion[0])?;
    assert_eq(phi_2, conclusion[1].remove_negation_err()?)
}

pub fn equiv_pos1(RuleArgs { conclusion, .. }: RuleArgs) -> RuleResult {
    assert_clause_len(conclusion, 3)?;
    let (phi_1, phi_2) = match_term_err!((not (= phi_1 phi_2)) = &conclusion[0])?;
    assert_eq(phi_1, &conclusion[1])?;
    assert_eq(phi_2, conclusion[2].remove_negation_err()?)
}

pub fn equiv_pos2(RuleArgs { conclusion, .. }: RuleArgs) -> RuleResult {
    assert_clause_len(conclusion, 3)?;
    let (phi_1, phi_2) = match_term_err!((not (= phi_1 phi_2)) = &conclusion[0])?;
    assert_eq(phi_1, conclusion[1].remove_negation_err()?)?;
    assert_eq(phi_2, &conclusion[2])
}

pub fn equiv_neg1(RuleArgs { conclusion, .. }: RuleArgs) -> RuleResult {
    assert_clause_len(conclusion, 3)?;
    let (phi_1, phi_2) = match_term_err!((= phi_1 phi_2) = &conclusion[0])?;
    assert_eq(phi_1, conclusion[1].remove_negation_err()?)?;
    assert_eq(phi_2, conclusion[2].remove_negation_err()?)
}

pub fn equiv_neg2(RuleArgs { conclusion, .. }: RuleArgs) -> RuleResult {
    assert_clause_len(conclusion, 3)?;
    let (phi_1, phi_2) = match_term_err!((= phi_1 phi_2) = &conclusion[0])?;
    assert_eq(phi_1, &conclusion[1])?;
    assert_eq(phi_2, &conclusion[2])
}

pub fn ite_pos1(RuleArgs { conclusion, .. }: RuleArgs) -> RuleResult {
    assert_clause_len(conclusion, 3)?;
    let (phi_1, _, phi_3) = match_term_err!((not (ite phi_1 phi_2 phi_3)) = &conclusion[0])?;
    assert_eq(phi_1, &conclusion[1])?;
    assert_eq(phi_3, &conclusion[2])
}

pub fn ite_pos2(RuleArgs { conclusion, .. }: RuleArgs) -> RuleResult {
    assert_clause_len(conclusion, 3)?;
    let (phi_1, phi_2, _) = match_term_err!((not (ite phi_1 phi_2 phi_3)) = &conclusion[0])?;
    assert_eq(phi_1, conclusion[1].remove_negation_err()?)?;
    assert_eq(phi_2, &conclusion[2])
}

pub fn ite_neg1(RuleArgs { conclusion, .. }: RuleArgs) -> RuleResult {
    assert_clause_len(conclusion, 3)?;
    let (phi_1, _, phi_3) = match_term_err!((ite phi_1 phi_2 phi_3) = &conclusion[0])?;
    assert_eq(phi_1, &conclusion[1])?;
    assert_eq(phi_3, conclusion[2].remove_negation_err()?)
}

pub fn ite_neg2(RuleArgs { conclusion, .. }: RuleArgs) -> RuleResult {
    assert_clause_len(conclusion, 3)?;
    let (phi_1, phi_2, _) = match_term_err!((ite phi_1 phi_2 phi_3) = &conclusion[0])?;
    assert_eq(phi_1, conclusion[1].remove_negation_err()?)?;
    assert_eq(phi_2, conclusion[2].remove_negation_err()?)
}

pub fn equiv1(RuleArgs { conclusion, premises, .. }: RuleArgs) -> RuleResult {
    assert_num_premises(premises, 1)?;
    assert_clause_len(conclusion, 2)?;
    let premise_term = get_premise_term(&premises[0])?;
    let (phi_1, phi_2) = match_term_err!((= phi_1 phi_2) = premise_term)?;
    assert_eq(phi_1, conclusion[0].remove_negation_err()?)?;
    assert_eq(phi_2, &conclusion[1])
}

pub fn equiv2(RuleArgs { conclusion, premises, .. }: RuleArgs) -> RuleResult {
    assert_num_premises(premises, 1)?;
    assert_clause_len(conclusion, 2)?;
    let premise_term = get_premise_term(&premises[0])?;
    let (phi_1, phi_2) = match_term_err!((= phi_1 phi_2) = premise_term)?;
    assert_eq(phi_1, &conclusion[0])?;
    assert_eq(phi_2, conclusion[1].remove_negation_err()?)
}

pub fn not_equiv1(RuleArgs { conclusion, premises, .. }: RuleArgs) -> RuleResult {
    assert_num_premises(premises, 1)?;
    assert_clause_len(conclusion, 2)?;
    let premise_term = get_premise_term(&premises[0])?;
    let (phi_1, phi_2) = match_term_err!((not (= phi_1 phi_2)) = premise_term)?;
    assert_eq(phi_1, &conclusion[0])?;
    assert_eq(phi_2, &conclusion[1])
}

pub fn not_equiv2(RuleArgs { conclusion, premises, .. }: RuleArgs) -> RuleResult {
    assert_num_premises(premises, 1)?;
    assert_clause_len(conclusion, 2)?;
    let premise_term = get_premise_term(&premises[0])?;
    let (phi_1, phi_2) = match_term_err!((not (= phi_1 phi_2)) = premise_term)?;
    assert_eq(phi_1, conclusion[0].remove_negation_err()?)?;
    assert_eq(phi_2, conclusion[1].remove_negation_err()?)
}

pub fn ite1(RuleArgs { conclusion, premises, .. }: RuleArgs) -> RuleResult {
    assert_num_premises(premises, 1)?;
    assert_clause_len(conclusion, 2)?;
    let premise_term = get_premise_term(&premises[0])?;
    let (phi_1, _, phi_3) = match_term_err!((ite phi_1 phi_2 phi_3) = premise_term)?;
    assert_eq(phi_1, &conclusion[0])?;
    assert_eq(phi_3, &conclusion[1])
}

pub fn ite2(RuleArgs { conclusion, premises, .. }: RuleArgs) -> RuleResult {
    assert_num_premises(premises, 1)?;
    assert_clause_len(conclusion, 2)?;
    let premise_term = get_premise_term(&premises[0])?;
    let (phi_1, phi_2, _) = match_term_err!((ite phi_1 phi_2 phi_3) = premise_term)?;
    assert_eq(phi_1, conclusion[0].remove_negation_err()?)?;
    assert_eq(phi_2, &conclusion[1])
}

pub fn not_ite1(RuleArgs { conclusion, premises, .. }: RuleArgs) -> RuleResult {
    assert_num_premises(premises, 1)?;
    assert_clause_len(conclusion, 2)?;
    let premise_term = get_premise_term(&premises[0])?;
    let (phi_1, _, phi_3) = match_term_err!((not (ite phi_1 phi_2 phi_3)) = premise_term)?;
    assert_eq(phi_1, &conclusion[0])?;
    assert_eq(phi_3, conclusion[1].remove_negation_err()?)
}

pub fn not_ite2(RuleArgs { conclusion, premises, .. }: RuleArgs) -> RuleResult {
    assert_num_premises(premises, 1)?;
    assert_clause_len(conclusion, 2)?;
    let premise_term = get_premise_term(&premises[0])?;
    let (phi_1, phi_2, _) = match_term_err!((not (ite phi_1 phi_2 phi_3)) = premise_term)?;
    assert_eq(phi_1, conclusion[0].remove_negation_err()?)?;
    assert_eq(phi_2, conclusion[1].remove_negation_err()?)
}

pub fn ite_intro(RuleArgs { conclusion, polyeq_time, .. }: RuleArgs) -> RuleResult {
    assert_clause_len(conclusion, 1)?;

    let (root_term, right_side) = match_term_err!((= t u) = &conclusion[0])?;

    // In some cases, no `ite` subterm is extracted from `t` (even if `t` has `ite` subterms), so
    // the conjunction in the right side of the equality has only one term: `t` itself, modulo
    // reordering of equalities. One example where this happens is the test file
    // SH_problems_all_filtered/isabelle-mirabelle/HOL-Library/smt_verit/x2020_07_23_15_09_29_511_18566192.smt_in.proof
    // Step `t7` in that proof is:
    // ```
    //     (step t7 (cl (=
    //         (= (times$ c$ (ite (< (g$ n$) 0.0) (- (g$ n$)) (g$ n$)))
    //            (times$ (ite (< (g$ n$) 0.0) (- (g$ n$)) (g$ n$)) c$))
    //         (= (times$ c$ (ite (< (g$ n$) 0.0) (- (g$ n$)) (g$ n$)))
    //            (times$ (ite (< (g$ n$) 0.0) (- (g$ n$)) (g$ n$)) c$))
    //     )) :rule ite_intro)
    // ```
    // For cases like this, we first check if `t` equals the right side term modulo reordering of
    // equalities. If not, we unwrap the conjunction and continue checking the rule normally.
    if polyeq(root_term, right_side, polyeq_time) {
        return Ok(());
    }
    let us = match_term_err!((and ...) = right_side)?;

    // `us` must be a conjunction where the first term is the root term
    assert_polyeq(&us[0], root_term, polyeq_time)?;

    // The remaining terms in `us` should be of the correct form
    for u_i in &us[1..] {
        let (cond, (a, b), (c, d)) = match_term_err!((ite cond (= a b) (= c d)) = u_i)?;

        let mut is_valid = |r_1, s_1, r_2, s_2| {
            // s_1 == s_2 == (ite cond r_1 r_2)
            if polyeq(s_1, s_2, polyeq_time) {
                if let Some((a, b, c)) = match_term!((ite a b c) = s_1) {
                    return polyeq(a, cond, polyeq_time)
                        && polyeq(b, r_1, polyeq_time)
                        && polyeq(c, r_2, polyeq_time);
                }
            }
            false
        };
        // Since the (= r_1 s_1) and (= r_2 s_2) equalities may be flipped, we have to check all
        // four possibilities: neither are flipped, either one is flipped, or both are flipped
        let is_valid = is_valid(a, b, c, d)
            || is_valid(b, a, c, d)
            || is_valid(a, b, d, c)
            || is_valid(b, a, d, c);

        if !is_valid {
            return Err(CheckerError::IsNotValidIteIntro(u_i.clone()));
        }
    }
    Ok(())
}

pub fn connective_def(RuleArgs { conclusion, .. }: RuleArgs) -> RuleResult {
    assert_clause_len(conclusion, 1)?;

    let (first, second) = match_term_err!((= f s) = &conclusion[0])?;

    if let Some((phi_1, phi_2)) = match_term!((xor phi_1 phi_2) = first) {
        // phi_1 xor phi_2 <-> (¬phi_1 ^ phi_2) v (phi_1 ^ ¬phi_2)
        let ((a, b), (c, d)) = match_term_err!((or (and (not a) b) (and c (not d))) = second)?;
        assert_eq(a, phi_1)?;
        assert_eq(b, phi_2)?;
        assert_eq(c, phi_1)?;
        assert_eq(d, phi_2)
    } else if let Some((phi_1, phi_2)) = match_term!((= phi_1 phi_2) = first) {
        // (phi_1 <-> phi_2) <-> (phi_1 -> phi_2) ^ (phi_2 -> phi_1)
        let ((a, b), (c, d)) = match_term_err!((and (=> a b) (=> c d)) = second)?;
        assert_eq(a, phi_1)?;
        assert_eq(b, phi_2)?;
        assert_eq(c, phi_2)?;
        assert_eq(d, phi_1)
    } else if let Some((phi_1, phi_2, phi_3)) = match_term!((ite phi_1 phi_2 phi_3) = first) {
        // ite phi_1 phi_2 phi_3 <-> (phi_1 -> phi_2) ^ (¬phi_1 -> phi_3)
        let ((a, b), (c, d)) = match_term_err!((and (=> a b) (=> (not c) d)) = second)?;
        assert_eq(a, phi_1)?;
        assert_eq(b, phi_2)?;
        assert_eq(c, phi_1)?;
        assert_eq(d, phi_3)
    } else if let Some((first_bindings, first_inner)) = match_term!((forall ... f) = first) {
        let (second_bindings, second_inner) = match_term_err!((not (exists ... (not s))) = second)?;
        assert_eq(first_inner, second_inner)?;
        assert_eq(first_bindings, second_bindings)
    } else {
        Err(CheckerError::TermIsNotConnective(first.clone()))
    }
}

#[cfg(test)]
mod tests {
    #[test]
    fn r#true() {
        test_cases! {
            definitions = "",
            "Simple working examples" {
                "(step t1 (cl true) :rule true)": true,
            }
            "Failing examples" {
                "(step t1 (cl false true) :rule true)": false,
                "(step t1 (cl (not true)) :rule true)": false,
                "(step t1 (cl (not false)) :rule true)": false,
                "(step t1 (cl (= 0 0)) :rule true)": false,
            }
        }
    }

    #[test]
    fn r#false() {
        test_cases! {
            definitions = "",
            "Simple working examples" {
                "(step t1 (cl (not false)) :rule false)": true,
            }
            "Failing examples" {
                "(step t1 (cl false true) :rule false)": false,
                "(step t1 (cl (not true)) :rule false)": false,
                "(step t1 (cl true) :rule false)": false,
                "(step t1 (cl (= 0 0)) :rule false)": false,
            }
        }
    }

    #[test]
    fn not_not() {
        test_cases! {
            definitions = "
                (declare-fun p () Bool)
                (declare-fun q () Bool)
            ",
            "Simple working examples" {
                "(step t1 (cl (not (not (not p))) p) :rule not_not)": true,
                "(step t1 (cl (not (not (not (not q)))) (not q)) :rule not_not)": true,
            }
            "Number of terms in clause != 2" {
                "(step t1 (cl (not (not (not p)))) :rule not_not)": false,
                "(step t1 (cl (not (not (not p))) p q) :rule not_not)": false,
            }
            "First term in clause is not of the correct form" {
                "(step t1 (cl (not (not p)) (not p)) :rule not_not)": false,
                "(step t1 (cl p (not p)) :rule not_not)": false,
            }
            "Terms don't match" {
                "(step t1 (cl (not (not (not p))) (not p)) :rule not_not)": false,
                "(step t1 (cl (not (not (not p))) q) :rule not_not)": false,
            }
        }
    }

    #[test]
    fn and_pos() {
        test_cases! {
            definitions = "
                (declare-fun p () Bool)
                (declare-fun q () Bool)
                (declare-fun r () Bool)
                (declare-fun s () Bool)
            ",
            "Simple working examples" {
                "(step t1 (cl (not (and p q r)) r) :rule and_pos :args (2))": true,
                "(step t1 (cl (not (and (or (not r) p) q)) (or (not r) p)) :rule and_pos :args (0))": true,
            }
            "First term in clause is not of the correct form" {
                "(step t1 (cl (and p q r) r) :rule and_pos)": false,
                "(step t1 (cl (not (or p q r)) r) :rule and_pos)": false,
            }
            "Second term is not in \"and\" term" {
                "(step t1 (cl (not (and p q r)) s) :rule and_pos)": false,
                "(step t1 (cl (not (and p (not q) r)) q) :rule and_pos)": false,
            }
        }
    }

    #[test]
    fn and_neg() {
        test_cases! {
            definitions = "
                (declare-fun p () Bool)
                (declare-fun q () Bool)
                (declare-fun r () Bool)
                (declare-fun s () Bool)
            ",
            "Simple working examples" {
                "(step t1 (cl (and p q) (not p) (not q)) :rule and_neg)": true,
                "(step t1 (cl (and p q r s) (not p) (not q) (not r) (not s)) :rule and_neg)": true,
            }
            "First term in clause is not of the correct form" {
                "(step t1 (cl (or p q r) (not p) (not q) (not r)) :rule and_neg)": false,
            }
            "Remaining terms in clause are not of the correct form" {
                "(step t1 (cl (and p q) p (not q)) :rule and_neg)": false,
            }
            "Number of remaining terms is incorrect" {
                "(step t1 (cl (and p q r) (not p) (not q) (not r) (not s)) :rule and_neg)": false,
                "(step t1 (cl (and p q r) (not p) (not q)) :rule and_neg)": false,
            }
            "Terms don't match" {
                "(step t1 (cl (and p q r) (not p) (not q) (not s)) :rule and_neg)": false,
                "(step t1 (cl (and p q r s) (not p) (not r) (not q) (not s)) :rule and_neg)": false,
            }
        }
    }

    #[test]
    fn or_pos() {
        test_cases! {
            definitions = "
                (declare-fun p () Bool)
                (declare-fun q () Bool)
                (declare-fun r () Bool)
                (declare-fun s () Bool)
            ",
            "Simple working examples" {
                "(step t1 (cl (not (or p q)) p q) :rule or_pos)": true,
                "(step t1 (cl (not (or p q r s)) p q r s) :rule or_pos)": true,
            }
            "First term in clause is not of the correct form" {
                "(step t1 (cl (or p q r) p q r) :rule or_pos)": false,
                "(step t1 (cl (not (and p q r)) p q r) :rule or_pos)": false,
            }
            "Number of remaining terms is incorrect" {
                "(step t1 (cl (not (or p q r)) p q) :rule or_pos)": false,
                "(step t1 (cl (not (or p q r)) p q r s) :rule or_pos)": false,
            }
            "Terms don't match" {
                "(step t1 (cl (not (or p q r)) p q s) :rule or_pos)": false,
                "(step t1 (cl (not (or p q r s)) p r q s) :rule or_pos)": false,
            }
        }
    }

    #[test]
    fn or_neg() {
        test_cases! {
            definitions = "
                (declare-fun p () Bool)
                (declare-fun q () Bool)
                (declare-fun r () Bool)
                (declare-fun s () Bool)
            ",
            "Simple working examples" {
                "(step t1 (cl (or p q r) (not r)) :rule or_neg :args (2))": true,
            }
            "First term in clause is not of the correct form" {
                "(step t1 (cl (and p q r) (not r)) :rule or_neg)": false,
                "(step t1 (cl (not (or p q r)) (not r)) :rule or_neg)": false,
            }
            "Second term is not in \"or\" term" {
                "(step t1 (cl (or p q r) (not s)) :rule or_neg)": false,
                "(step t1 (cl (or p (not q) r) (not q)) :rule or_neg)": false,

            }
        }
    }

    #[test]
    fn xor_pos1() {
        test_cases! {
            definitions = "
                (declare-fun p () Bool)
                (declare-fun q () Bool)
            ",
            "Simple working examples" {
                "(step t1 (cl (not (xor p q)) p q) :rule xor_pos1)": true,
                "(step t1 (cl (not (xor (not p) q)) (not p) q) :rule xor_pos1)": true,
            }
            "Term in clause is not of the correct form" {
                "(step t1 (cl (xor p q) p q) :rule xor_pos1)": false,
                "(step t1 (cl (and p q) p q) :rule xor_pos1)": false,
            }
            "Terms don't match" {
                "(step t1 (cl (not (xor p q)) q p) :rule xor_pos1)": false,
                "(step t1 (cl (not (xor (not p) q)) p (not q)) :rule xor_pos1)": false,
            }
        }
    }

    #[test]
    fn xor_pos2() {
        test_cases! {
            definitions = "
                (declare-fun p () Bool)
                (declare-fun q () Bool)
            ",
            "Simple working examples" {
                "(step t1 (cl (not (xor p q)) (not p) (not q)) :rule xor_pos2)": true,
                "(step t1 (cl (not (xor (not p) q)) (not (not p)) (not q)) :rule xor_pos2)": true,
            }
            "Term in clause is not of the correct form" {
                "(step t1 (cl (xor p q) (not p) (not q)) :rule xor_pos2)": false,
                "(step t1 (cl (and p q) (not p) (not q)) :rule xor_pos2)": false,
                "(step t1 (cl (not (xor p q)) p (not q)) :rule xor_pos2)": false,
            }
            "Terms don't match" {
                "(step t1 (cl (not (xor p q)) (not q) (not q)) :rule xor_pos2)": false,
                "(step t1 (cl (not (xor p q)) (not p) (not p)) :rule xor_pos2)": false,
                "(step t1 (cl (not (xor p (not q))) (not p) q) :rule xor_pos2)": false,
            }
        }
    }

    #[test]
    fn xor_neg1() {
        test_cases! {
            definitions = "
                (declare-fun p () Bool)
                (declare-fun q () Bool)
            ",
            "Simple working examples" {
                "(step t1 (cl (xor p q) p (not q)) :rule xor_neg1)": true,
                "(step t1 (cl (xor p (not q)) p (not (not q))) :rule xor_neg1)": true,
            }
            "Term in clause is not of the correct form" {
                "(step t1 (cl (xor p (not q)) p q) :rule xor_neg1)": false,
                "(step t1 (cl (not (xor p q)) p (not q)) :rule xor_neg1)": false,
            }
            "Terms don't match" {
                "(step t1 (cl (xor p q) q (not p)) :rule xor_neg1)": false,
                "(step t1 (cl (xor p q) p (not p)) :rule xor_neg1)": false,
            }
        }
    }

    #[test]
    fn xor_neg2() {
        test_cases! {
            definitions = "
                (declare-fun p () Bool)
                (declare-fun q () Bool)
            ",
            "Simple working examples" {
                "(step t1 (cl (xor p q) (not p) q) :rule xor_neg2)": true,
                "(step t1 (cl (xor (not p) q) (not (not p)) q) :rule xor_neg2)": true,
            }
            "Term in clause is not of the correct form" {
                "(step t1 (cl (not (xor p q)) (not p) q) :rule xor_neg2)": false,
            }
            "Terms don't match" {
                "(step t1 (cl (xor p q) (not q) p) :rule xor_neg2)": false,
                "(step t1 (cl (xor p q) (not p) p) :rule xor_neg2)": false,
            }
        }
    }

    #[test]
    fn implies_pos() {
        test_cases! {
            definitions = "
                (declare-fun p () Bool)
                (declare-fun q () Bool)
            ",
            "Simple working examples" {
                "(step t1 (cl (not (=> p q)) (not p) q) :rule implies_pos)": true,
                "(step t1 (cl (not (=> p (not q))) (not p) (not q)) :rule implies_pos)": true,
                "(step t1 (cl (not (=> (not p) q)) (not (not p)) q) :rule implies_pos)": true,
            }
            "Term in clause is not of the correct form" {
                "(step t1 (cl (=> p q) (not p) q) :rule implies_pos)": false,
                "(step t1 (cl (= p q) (not p) q) :rule implies_pos)": false,
                "(step t1 (cl (not (=> p q)) p q) :rule implies_pos)": false,
            }
            "Terms don't match" {
                "(step t1 (cl (not (=> p q)) (not q) q) :rule implies_pos)": false,
                "(step t1 (cl (not (=> p q)) (not p) p) :rule implies_pos)": false,
                "(step t1 (cl (not (=> (not p) q)) p q) :rule implies_pos)": false,
            }
        }
    }

    #[test]
    fn implies_neg1() {
        test_cases! {
            definitions = "
                (declare-fun p () Bool)
                (declare-fun q () Bool)
            ",
            "Simple working examples" {
                "(step t1 (cl (=> p q) p) :rule implies_neg1)": true,
                "(step t1 (cl (=> (= p q) q) (= p q)) :rule implies_neg1)": true,
            }
            "Term in clause is not of the correct form" {
                "(step t1 (cl (=> p q) p (not q)) :rule implies_neg1)": false,
                "(step t1 (cl (= p q) p) :rule implies_neg1)": false,
                "(step t1 (cl (not (=> p q)) p) :rule implies_neg1)": false,
            }
            "Terms don't match" {
                "(step t1 (cl (=> p q) q) :rule implies_neg1)": false,
                "(step t1 (cl (=> p q) (not p)) :rule implies_neg1)": false,
            }
        }
    }

    #[test]
    fn implies_neg2() {
        test_cases! {
            definitions = "
                (declare-fun p () Bool)
                (declare-fun q () Bool)
            ",
            "Simple working examples" {
                "(step t1 (cl (=> p q) (not q)) :rule implies_neg2)": true,
                "(step t1 (cl (=> p (not q)) (not (not q))) :rule implies_neg2)": true,
            }
            "Term in clause is not of the correct form" {
                "(step t1 (cl (=> p q) (not q) p) :rule implies_neg2)": false,
                "(step t1 (cl (= p q) (not q)) :rule implies_neg2)": false,
                "(step t1 (cl (not (=> p q)) (not q)) :rule implies_neg2)": false,
            }
            "Terms don't match" {
                "(step t1 (cl (=> p q) (not p)) :rule implies_neg2)": false,
                "(step t1 (cl (=> p (not q)) q) :rule implies_neg2)": false,
            }
        }
    }

    #[test]
    fn equiv_pos1() {
        test_cases! {
            definitions = "
                (declare-fun p () Bool)
                (declare-fun q () Bool)
            ",
            "Simple working examples" {
                "(step t1 (cl (not (= p q)) p (not q)) :rule equiv_pos1)": true,
                "(step t1 (cl (not (= p (not q))) p (not (not q))) :rule equiv_pos1)": true,
                "(step t1 (cl (not (= (not p) q)) (not p) (not q)) :rule equiv_pos1)": true,
            }
            "Number of terms in clause != 3" {
                "(step t1 (cl (not (= p q)) p) :rule equiv_pos1)": false,
                "(step t1 (cl (not (= p q)) p (not q) q) :rule equiv_pos1)": false,
            }
            "Term in clause is not of the correct form" {
                "(step t1 (cl (= p q) p (not q)) :rule equiv_pos1)": false,
                "(step t1 (cl (and p q) p (not q)) :rule equiv_pos1)": false,
                "(step t1 (cl (not (= p q)) p q) :rule equiv_pos1)": false,
            }
            "Terms don't match" {
                "(step t1 (cl (not (= p q)) q (not q)) :rule equiv_pos1)": false,
                "(step t1 (cl (not (= p q)) p (not p)) :rule equiv_pos1)": false,
                "(step t1 (cl (not (= (not p) q)) p (not q)) :rule equiv_pos1)": false,
            }
        }
    }

    #[test]
    fn equiv_pos2() {
        test_cases! {
            definitions = "
                (declare-fun p () Bool)
                (declare-fun q () Bool)
            ",
            "Simple working examples" {
                "(step t1 (cl (not (= p q)) (not p) q) :rule equiv_pos2)": true,
                "(step t1 (cl (not (= (not p) q)) (not (not p)) q) :rule equiv_pos2)": true,
                "(step t1 (cl (not (= p (not q))) (not p) (not q)) :rule equiv_pos2)": true,
            }
            "Number of terms in clause != 3" {
                "(step t1 (cl (not (= p q)) (not p)) :rule equiv_pos2)": false,
                "(step t1 (cl (not (= p q)) (not p) q q) :rule equiv_pos2)": false,
            }
            "Term in clause is not of the correct form" {
                "(step t1 (cl (= p q) (not p) q) :rule equiv_pos2)": false,
                "(step t1 (cl (and p q) (not p) q) :rule equiv_pos2)": false,
                "(step t1 (cl (not (= p q)) p q) :rule equiv_pos2)": false,
            }
            "Terms don't match" {
                "(step t1 (cl (not (= p q)) (not q) q) :rule equiv_pos2)": false,
                "(step t1 (cl (not (= p q)) (not p) p) :rule equiv_pos2)": false,
                "(step t1 (cl (not (= p (not q))) (not p) q) :rule equiv_pos2)": false,
            }
        }
    }

    #[test]
    fn equiv_neg1() {
        test_cases! {
            definitions = "
                (declare-fun p () Bool)
                (declare-fun q () Bool)
            ",
            "Simple working examples" {
                "(step t1 (cl (= p q) (not p) (not q)) :rule equiv_neg1)": true,
                "(step t1 (cl (= (not p) q) (not (not p)) (not q)) :rule equiv_neg1)": true,
            }
            "Term in clause is not of the correct form" {
                "(step t1 (cl (= p (not q)) (not p) q) :rule equiv_neg1)": false,
                "(step t1 (cl (not (= p q)) (not p) (not q)) :rule equiv_neg1)": false,
            }
            "Terms don't match" {
                "(step t1 (cl (= p q) (not q) (not p)) :rule equiv_neg1)": false,
                "(step t1 (cl (= p q) (not p) (not p)) :rule equiv_neg1)": false,
            }
        }
    }

    #[test]
    fn equiv_neg2() {
        test_cases! {
            definitions = "
                (declare-fun p () Bool)
                (declare-fun q () Bool)
            ",
            "Simple working examples" {
                "(step t1 (cl (= p q) p q) :rule equiv_neg2)": true,
                "(step t1 (cl (= (not p) q) (not p) q) :rule equiv_neg2)": true,
            }
            "Term in clause is not of the correct form" {
                "(step t1 (cl (not (= p q)) p q) :rule equiv_neg2)": false,
            }
            "Terms don't match" {
                "(step t1 (cl (= p q) q p) :rule equiv_neg2)": false,
                "(step t1 (cl (= p q) p p) :rule equiv_neg2)": false,
            }
        }
    }

    #[test]
    fn ite_pos1() {
        test_cases! {
            definitions = "
                (declare-fun p () Bool)
                (declare-fun q () Bool)
                (declare-fun r () Bool)
            ",
            "Simple working examples" {
                "(step t1 (cl (not (ite p q r)) p r) :rule ite_pos1)": true,
                "(step t1 (cl (not (ite (not p) false (and q r))) (not p) (and q r))
                    :rule ite_pos1)": true,
            }
            "Number of terms in clause != 3" {
                "(step t1 (cl (not (ite p q r)) p) :rule ite_pos1)": false,
                "(step t1 (cl (not (ite p q r)) p q r) :rule ite_pos1)": false,
            }
            "Terms don't match" {
                "(step t1 (cl (not (ite p q r)) p q) :rule ite_pos1)": false,
                "(step t1 (cl (not (ite p q r)) (not p) r) :rule ite_pos1)": false,
            }
        }
    }

    #[test]
    fn ite_pos2() {
        test_cases! {
            definitions = "
                (declare-fun p () Bool)
                (declare-fun q () Bool)
                (declare-fun r () Bool)
            ",
            "Simple working examples" {
                "(step t1 (cl (not (ite p q r)) (not p) q) :rule ite_pos2)": true,
                "(step t1 (cl (not (ite (not p) (and q r) false)) (not (not p)) (and q r))
                    :rule ite_pos2)": true,
            }
            "Number of terms in clause != 3" {
                "(step t1 (cl (not (ite p q r)) (not p)) :rule ite_pos2)": false,
                "(step t1 (cl (not (ite p q r)) (not p) q r) :rule ite_pos2)": false,
            }
            "Terms don't match" {
                "(step t1 (cl (not (ite p q r)) (not p) r) :rule ite_pos2)": false,
                "(step t1 (cl (not (ite p q r)) p q) :rule ite_pos2)": false,
            }
        }
    }

    #[test]
    fn ite_neg1() {
        test_cases! {
            definitions = "
                (declare-fun p () Bool)
                (declare-fun q () Bool)
                (declare-fun r () Bool)
            ",
            "Simple working examples" {
                "(step t1 (cl (ite p q r) p (not r)) :rule ite_neg1)": true,
                "(step t1 (cl (ite (not p) false (and q r)) (not p) (not (and q r)))
                    :rule ite_neg1)": true,
            }
            "Number of terms in clause != 3" {
                "(step t1 (cl (ite p q r) p) :rule ite_neg1)": false,
                "(step t1 (cl (ite p q r) p q (not r)) :rule ite_neg1)": false,
            }
            "Terms don't match" {
                "(step t1 (cl (ite p q r) p r) :rule ite_neg1)": false,
                "(step t1 (cl (ite p q r) (not p) (not r)) :rule ite_neg1)": false,
            }
        }
    }

    #[test]
    fn ite_neg2() {
        test_cases! {
            definitions = "
                (declare-fun p () Bool)
                (declare-fun q () Bool)
                (declare-fun r () Bool)
            ",
            "Simple working examples" {
                "(step t1 (cl (ite p q r) (not p) (not q)) :rule ite_neg2)": true,
                "(step t1 (cl (ite (not p) (and q r) false) (not (not p)) (not (and q r)))
                    :rule ite_neg2)": true,
            }
            "Number of terms in clause != 3" {
                "(step t1 (cl (ite p q r) (not p)) :rule ite_neg2)": false,
                "(step t1 (cl (ite p q r) (not p) (not q) r) :rule ite_neg2)": false,
            }
            "Terms don't match" {
                "(step t1 (cl (ite p q r) (not p) r) :rule ite_neg2)": false,
                "(step t1 (cl (ite p q r) p (not q)) :rule ite_neg2)": false,
                "(step t1 (cl (ite p q r) (not p) q) :rule ite_neg2)": false,
            }
        }
    }

    #[test]
    fn equiv1() {
        test_cases! {
            definitions = "
                (declare-fun p () Bool)
                (declare-fun q () Bool)
            ",
            "Simple working examples" {
                "(assume h1 (= p q))
                (step t2 (cl (not p) q) :rule equiv1 :premises (h1))": true,
            }
            "Conclusion clause is of the wrong form" {
                "(assume h1 (= p q))
                (step t2 (cl p (not q)) :rule equiv1 :premises (h1))": false,

                "(assume h1 (= p q))
                (step t2 (cl (not p)) :rule equiv1 :premises (h1))": false,

                "(assume h1 (= p q))
                (step t2 (cl (not p) (not q)) :rule equiv1 :premises (h1))": false,
            }
        }
    }

    #[test]
    fn equiv2() {
        test_cases! {
            definitions = "
                (declare-fun p () Bool)
                (declare-fun q () Bool)
            ",
            "Simple working examples" {
                "(assume h1 (= p q))
                (step t2 (cl p (not q)) :rule equiv2 :premises (h1))": true,
            }
            "Conclusion clause is of the wrong form" {
                "(assume h1 (= p q))
                (step t2 (cl (not p) q) :rule equiv2 :premises (h1))": false,

                "(assume h1 (= p q))
                (step t2 (cl p) :rule equiv2 :premises (h1))": false,

                "(assume h1 (= p q))
                (step t2 (cl p q) :rule equiv2 :premises (h1))": false,
            }
        }
    }

    #[test]
    fn not_equiv1() {
        test_cases! {
            definitions = "
                (declare-fun p () Bool)
                (declare-fun q () Bool)
            ",
            "Simple working examples" {
                "(assume h1 (not (= p q)))
                (step t2 (cl p q) :rule not_equiv1 :premises (h1))": true,
            }
            "Conclusion clause is of the wrong form" {
                "(assume h1 (not (= p q)))
                (step t2 (cl (not p) q) :rule not_equiv1 :premises (h1))": false,

                "(assume h1 (not (= p q)))
                (step t2 (cl p) :rule not_equiv1 :premises (h1))": false,
            }
        }
    }

    #[test]
    fn not_equiv2() {
        test_cases! {
            definitions = "
                (declare-fun p () Bool)
                (declare-fun q () Bool)
            ",
            "Simple working examples" {
                "(assume h1 (not (= p q)))
                (step t2 (cl (not p) (not q)) :rule not_equiv2 :premises (h1))": true,
            }
            "Conclusion clause is of the wrong form" {
                "(assume h1 (not (= p q)))
                (step t2 (cl p (not q)) :rule not_equiv2 :premises (h1))": false,

                "(assume h1 (not (= p q)))
                (step t2 (cl (not p)) :rule not_equiv2 :premises (h1))": false,
            }
        }
    }

    #[test]
    fn ite1() {
        test_cases! {
            definitions = "
                (declare-fun p () Bool)
                (declare-fun a () Bool)
                (declare-fun b () Bool)
            ",
            "Simple working examples" {
                "(assume h1 (ite p a b))
                (step t2 (cl p b) :rule ite1 :premises (h1))": true,
            }
            "Premise term is not an \"ite\" term" {
                "(assume h1 (or p a b))
                (step t2 (cl p b) :rule ite1 :premises (h1))": false,
            }
            "Conclusion clause is of the wrong form" {
                "(assume h1 (ite p a b))
                (step t2 (cl b p) :rule ite1 :premises (h1))": false,

                "(assume h1 (ite p a b))
                (step t2 (cl p a) :rule ite1 :premises (h1))": false,

                "(assume h1 (ite p a b))
                (step t2 (cl p) :rule ite1 :premises (h1))": false,

                "(assume h1 (ite p a b))
                (step t2 (cl p a b) :rule ite1 :premises (h1))": false,
            }
        }
    }

    #[test]
    fn ite2() {
        test_cases! {
            definitions = "
                (declare-fun p () Bool)
                (declare-fun a () Bool)
                (declare-fun b () Bool)
            ",
            "Simple working examples" {
                "(assume h1 (ite p a b))
                (step t2 (cl (not p) a) :rule ite2 :premises (h1))": true,
            }
            "Premise term is not an \"ite\" term" {
                "(assume h1 (or p a b))
                (step t2 (cl (not p) a) :rule ite2 :premises (h1))": false,
            }
            "Conclusion clause is of the wrong form" {
                "(assume h1 (ite p a b))
                (step t2 (cl a (not p)) :rule ite2 :premises (h1))": false,

                "(assume h1 (ite (not p) a b))
                (step t2 (cl p a) :rule ite2 :premises (h1))": false,

                "(assume h1 (ite p a b))
                (step t2 (cl (not p) b) :rule ite2 :premises (h1))": false,

                "(assume h1 (ite p a b))
                (step t2 (cl (not p)) :rule ite2 :premises (h1))": false,

                "(assume h1 (ite p a b))
                (step t2 (cl (not p) a b) :rule ite2 :premises (h1))": false,
            }
        }
    }

    #[test]
    fn not_ite1() {
        test_cases! {
            definitions = "
                (declare-fun p () Bool)
                (declare-fun q () Bool)
                (declare-fun r () Bool)
            ",
            "Simple working examples" {
                "(assume h1 (not (ite p q r)))
                (step t2 (cl p (not r)) :rule not_ite1 :premises (h1))": true,
            }
            "Conclusion clause is of the wrong form" {
                "(assume h1 (not (ite p q r)))
                (step t2 (cl (not p) (not r)) :rule not_ite1 :premises (h1))": false,

                "(assume h1 (not (ite p q r)))
                (step t2 (cl p r) :rule not_ite1 :premises (h1))": false,
            }
        }
    }

    #[test]
    fn not_ite2() {
        test_cases! {
            definitions = "
                (declare-fun p () Bool)
                (declare-fun q () Bool)
                (declare-fun r () Bool)
            ",
            "Simple working examples" {
                "(assume h1 (not (ite p q r)))
                (step t2 (cl (not p) (not q)) :rule not_ite2 :premises (h1))": true,
            }
            "Conclusion clause is of the wrong form" {
                "(assume h1 (not (ite p q r)))
                (step t2 (cl p (not q)) :rule not_ite2 :premises (h1))": false,

                "(assume h1 (not (ite p q r)))
                (step t2 (cl (not p) q) :rule not_ite2 :premises (h1))": false,
            }
        }
    }

    #[test]
    fn ite_intro() {
        test_cases! {
            definitions = "
                (declare-fun p () Bool)
                (declare-fun q () Bool)
                (declare-fun a () Bool)
                (declare-fun b () Bool)
                (declare-fun c () Bool)
                (declare-fun d () Bool)
            ",
            "Simple working examples" {
                "(step t1 (cl (=
                    (ite p a b)
                    (and (ite p a b) (ite p (= a (ite p a b)) (= b (ite p a b))))
                )) :rule ite_intro)": true,

                "(step t1 (cl (=
                    (not (ite p a b))
                    (and (not (ite p a b)) (ite p (= a (ite p a b)) (= b (ite p a b))))
                )) :rule ite_intro)": true,
            }
            "Multiple \"ite\" subterms" {
                "(step t1 (cl (=
                    (or (ite p a b) (ite q c d))
                    (and
                        (or (ite p a b) (ite q c d))
                        (ite p (= a (ite p a b)) (= b (ite p a b)))
                        (ite q (= c (ite q c d)) (= d (ite q c d)))
                    )
                )) :rule ite_intro)": true,

                "(step t1 (cl (=
                    (or (ite p a b) (and (ite q c d) (ite (not p) b (not d))))
                    (and
                        (or (ite p a b) (and (ite q c d) (ite (not p) b (not d))))
                        (ite p (= a (ite p a b)) (= b (ite p a b)))
                        (ite q (= c (ite q c d)) (= d (ite q c d)))
                        (ite (not p)
                            (= b (ite (not p) b (not d)))
                            (= (not d) (ite (not p) b (not d))))
                    )
                )) :rule ite_intro)": true,
            }
            "Clause term is not an equality" {
                "(step t1 (cl) :rule ite_intro)": false,
                "(step t1 (cl (not (= p q))) :rule ite_intro)": false,
            }
            "Conjunction is not an \"and\" term" {
                "(step t1 (cl (=
                    (ite p a b)
                    (or (ite p a b) (ite p (= a (ite p a b)) (= b (ite p a b))))
                )) :rule ite_intro)": false,
            }
            "First term in conjunction is not root term" {
                "(step t1 (cl (=
                    (ite p a b)
                    (and q (ite p (= a (ite p a b)) (= b (ite p a b))))
                )) :rule ite_intro)": false,
            }
            "Conjunction has the wrong number of terms" {

                "(step t1 (cl (=
                    (or (ite p a b) (ite q c d))
                    (and
                        (or (ite p a b) (ite q c d))
                        (ite p (= a (ite p a b)) (= b (ite p a b)))
                        (ite q (= c (ite q c d)) (= d (ite q c d)))
                        p
                    )
                )) :rule ite_intro)": false,
            }
            "Right side may equal root term" {
                "(step t1 (cl (= (or a b) (or a b))) :rule ite_intro)": true,
                "(step t1 (cl (= (ite p a b) (ite p a b))) :rule ite_intro)": true,
                "(step t1 (cl (=
                    (and (ite p a b) (or (ite q c d) (ite (not p) b (not d))))
                    (and (ite p a b) (or (ite q c d) (ite (not p) b (not d))))
                )) :rule ite_intro)": true,
            }
            "\"ite\" subterm may be skipped" {
                "(step t1 (cl (=
                    (or (ite p a b) (ite q c d) (ite q d a))
                    (and
                        (or (ite p a b) (ite q c d) (ite q d a))
                        (ite p (= a (ite p a b)) (= b (ite p a b)))
                        (ite q (= d (ite q d a)) (= a (ite q d a)))
                    )
                )) :rule ite_intro)": true,
            }
        }
    }

    #[test]
    fn connective_def() {
        test_cases! {
            definitions = "
                (declare-fun p () Bool)
                (declare-fun q () Bool)
                (declare-fun r () Bool)
            ",
            "Case #1" {
                "(step t1 (cl (= (xor p q) (or (and (not p) q) (and p (not q)))))
                    :rule connective_def)": true,
                "(step t1 (cl (= (xor p q) (or (and q (not p)) (and p (not q)))))
                    :rule connective_def)": false,
                "(step t1 (cl (= (xor p q) (or (and p (not q)) (and (not p) q))))
                    :rule connective_def)": false,
            }
            "Case #2" {
                "(step t1 (cl (= (= p q) (and (=> p q) (=> q p)))) :rule connective_def)": true,
                "(step t1 (cl (= (= p q) (and (=> q p) (=> p q)))) :rule connective_def)": false,
            }
            "Case #3" {
                "(step t1 (cl (= (ite p q r) (and (=> p q) (=> (not p) r))))
                    :rule connective_def)": true,
                "(step t1 (cl (= (ite p q r) (and (=> p q) (=> (not p) (not r)))))
                    :rule connective_def)": false,
                "(step t1 (cl (= (ite p q r) (and (=> p r) (=> (not p) q))))
                    :rule connective_def)": false,
            }
            "Case #4" {
                "(step t1 (cl (= (forall ((x Real)) p) (not (exists ((x Real)) (not p)))))
                    :rule connective_def)": true,
                "(step t1 (cl (=
                    (forall ((x Real) (y Real)) (= x y))
                    (not (exists ((x Real) (y Real)) (not (= x y))))
                )) :rule connective_def)": true,
                "(step t1 (cl (= (forall ((x Real)) p) (exists ((x Real)) (not p))))
                    :rule connective_def)": false,
                "(step t1 (cl (= (exists ((x Real)) p) (not (forall ((x Real)) (not p)))))
                    :rule connective_def)": false,
            }
        }
    }
}<|MERGE_RESOLUTION|>--- conflicted
+++ resolved
@@ -36,13 +36,6 @@
     assert_num_args(args, 1)?;
 
     let and_contents = match_term_err!((not (and ...)) = &conclusion[0])?;
-<<<<<<< HEAD
-
-    assert_eq(
-        &conclusion[1],
-        &and_contents[args[0].as_integer().unwrap().to_usize().unwrap()],
-    )
-=======
     let i = args[0].as_usize_err()?;
 
     if i >= and_contents.len() {
@@ -50,7 +43,6 @@
     }
 
     assert_eq(&conclusion[1], &and_contents[i])
->>>>>>> 578e533f
 }
 
 pub fn and_neg(RuleArgs { conclusion, .. }: RuleArgs) -> RuleResult {
@@ -86,18 +78,11 @@
     let other = conclusion[1].remove_negation_err()?;
     let i = args[0].as_usize_err()?;
 
-<<<<<<< HEAD
-    assert_eq(
-        other,
-        &or_contents[args[0].as_integer().unwrap().to_usize().unwrap()],
-    )
-=======
     if i >= or_contents.len() {
         return Err(CheckerError::NoIthChildInTerm(i, conclusion[0].clone()));
     }
 
     assert_eq(other, &or_contents[i])
->>>>>>> 578e533f
 }
 
 pub fn xor_pos1(RuleArgs { conclusion, .. }: RuleArgs) -> RuleResult {
