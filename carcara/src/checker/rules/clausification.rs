use super::{
    assert_clause_len, assert_eq, assert_is_expected, assert_num_args, assert_num_premises,
    assert_operation_len, assert_polyeq_expected, get_premise_term, CheckerError, EqualityError,
    RuleArgs, RuleResult,
};
use crate::ast::*;
use indexmap::IndexMap;

pub fn distinct_elim(RuleArgs { conclusion, pool, .. }: RuleArgs) -> RuleResult {
    assert_clause_len(conclusion, 1)?;

    let (distinct_args, second_term) = match_term_err!((= (distinct ...) second) = &conclusion[0])?;
    match distinct_args {
        [] | [_] => unreachable!(),
        [a, b] => {
            let got = match_term_err!((not (= x y)) = second_term)?;
            if got == (a, b) || got == (b, a) {
                Ok(())
            } else {
                let expected = build_term!(pool, (not (= {a.clone()} {b.clone()})));
                Err(EqualityError::ExpectedToBe { expected, got: second_term.clone() }.into())
            }
        }
        // If there are more than two boolean arguments to the distinct operator, the
        // second term must be `false`
        args if pool.sort(&args[0]).as_sort().unwrap() == &Sort::Bool => {
            if second_term.is_bool_false() {
                Ok(())
            } else {
                Err(CheckerError::ExpectedBoolConstant(
                    false,
                    second_term.clone(),
                ))
            }
        }

        args => {
            let n = args.len();
            let and_args = match_term_err!((and ...) = second_term)?;
            assert_operation_len(Operator::And, and_args, n * (n - 1) / 2)?;

            let mut k = 0;
            for i in 0..n {
                for j in (i + 1)..n {
                    let (a, b) = (&args[i], &args[j]);
                    let got = match_term_err!((not (= x y)) = &and_args[k])?;
                    if !(got == (a, b) || got == (b, a)) {
                        let expected = build_term!(pool, (not (= {a.clone()} {b.clone()})));
                        return Err(EqualityError::ExpectedToBe {
                            expected,
                            got: and_args[k].clone(),
                        }
                        .into());
                    }
                    k += 1;
                }
            }
            Ok(())
        }
    }
}

pub fn and(RuleArgs { conclusion, premises, args, .. }: RuleArgs) -> RuleResult {
    assert_num_premises(premises, 1)?;
    assert_num_args(args, 1)?;
    assert_clause_len(conclusion, 1)?;

    let and_term = get_premise_term(&premises[0])?;
    let and_contents = match_term_err!((and ...) = and_term)?;
    let i = args[0].as_usize_err()?;

<<<<<<< HEAD
    assert_eq(
        &conclusion[0],
        &and_contents[args[0].as_integer().unwrap().to_usize().unwrap()],
    )
=======
    if i >= and_contents.len() {
        return Err(CheckerError::NoIthChildInTerm(i, and_term.clone()));
    }

    assert_eq(&conclusion[0], &and_contents[i])
>>>>>>> 578e533f
}

pub fn not_or(RuleArgs { conclusion, premises, args, .. }: RuleArgs) -> RuleResult {
    assert_num_premises(premises, 1)?;
    assert_num_args(args, 1)?;
    assert_clause_len(conclusion, 1)?;

    let or_term = get_premise_term(&premises[0])?;
    let or_contents = match_term_err!((not (or ...)) = or_term)?;
    let conclusion = conclusion[0].remove_negation_err()?;
    let i = args[0].as_usize_err()?;

<<<<<<< HEAD
    assert_eq(
        conclusion,
        &or_contents[args[0].as_integer().unwrap().to_usize().unwrap()],
    )
=======
    if i >= or_contents.len() {
        return Err(CheckerError::NoIthChildInTerm(i, or_term.clone()));
    }

    assert_eq(conclusion, &or_contents[i])
>>>>>>> 578e533f
}

pub fn or(RuleArgs { conclusion, premises, .. }: RuleArgs) -> RuleResult {
    assert_num_premises(premises, 1)?;

    let or_term = get_premise_term(&premises[0])?;
    let or_contents = match_term_err!((or ...) = or_term)?;

    assert_clause_len(conclusion, or_contents.len())?;
    for (t, u) in or_contents.iter().zip(conclusion) {
        assert_eq(t, u)?;
    }
    Ok(())
}

pub fn not_and(RuleArgs { conclusion, premises, .. }: RuleArgs) -> RuleResult {
    assert_num_premises(premises, 1)?;

    let and_term = get_premise_term(&premises[0])?;
    let and_contents = match_term_err!((not (and ...)) = and_term)?;

    assert_clause_len(conclusion, and_contents.len())?;
    for (t, u) in and_contents.iter().zip(conclusion) {
        let u = u.remove_negation_err()?;
        assert_eq(t, u)?;
    }
    Ok(())
}

pub fn xor1(RuleArgs { conclusion, premises, .. }: RuleArgs) -> RuleResult {
    assert_num_premises(premises, 1)?;
    assert_clause_len(conclusion, 2)?;

    let premise_term = get_premise_term(&premises[0])?;
    let (phi_1, phi_2) = match_term_err!((xor phi_1 phi_2) = premise_term)?;

    assert_eq(phi_1, &conclusion[0])?;
    assert_eq(phi_2, &conclusion[1])
}

pub fn xor2(RuleArgs { conclusion, premises, .. }: RuleArgs) -> RuleResult {
    assert_num_premises(premises, 1)?;
    assert_clause_len(conclusion, 2)?;

    let premise_term = get_premise_term(&premises[0])?;
    let (phi_1, phi_2) = match_term_err!((xor phi_1 phi_2) = premise_term)?;

    assert_eq(phi_1, conclusion[0].remove_negation_err()?)?;
    assert_eq(phi_2, conclusion[1].remove_negation_err()?)
}

pub fn not_xor1(RuleArgs { conclusion, premises, .. }: RuleArgs) -> RuleResult {
    assert_num_premises(premises, 1)?;
    assert_clause_len(conclusion, 2)?;

    let premise_term = get_premise_term(&premises[0])?;
    let (phi_1, phi_2) = match_term_err!((not (xor phi_1 phi_2)) = premise_term)?;

    assert_eq(phi_1, &conclusion[0])?;
    assert_eq(phi_2, conclusion[1].remove_negation_err()?)
}

pub fn not_xor2(RuleArgs { conclusion, premises, .. }: RuleArgs) -> RuleResult {
    assert_num_premises(premises, 1)?;
    assert_clause_len(conclusion, 2)?;

    let premise_term = get_premise_term(&premises[0])?;
    let (phi_1, phi_2) = match_term_err!((not (xor phi_1 phi_2)) = premise_term)?;

    assert_eq(phi_1, conclusion[0].remove_negation_err()?)?;
    assert_eq(phi_2, &conclusion[1])
}

pub fn implies(RuleArgs { conclusion, premises, .. }: RuleArgs) -> RuleResult {
    assert_num_premises(premises, 1)?;
    assert_clause_len(conclusion, 2)?;

    let premise_term = get_premise_term(&premises[0])?;
    let (phi_1, phi_2) = match_term_err!((=> phi_1 phi_2) = premise_term)?;

    assert_eq(phi_1, conclusion[0].remove_negation_err()?)?;
    assert_eq(phi_2, &conclusion[1])
}

pub fn not_implies1(RuleArgs { conclusion, premises, .. }: RuleArgs) -> RuleResult {
    assert_num_premises(premises, 1)?;
    assert_clause_len(conclusion, 1)?;

    let premise_term = get_premise_term(&premises[0])?;
    let (phi_1, _) = match_term_err!((not (=> phi_1 phi_2)) = premise_term)?;

    assert_eq(phi_1, &conclusion[0])
}

pub fn not_implies2(RuleArgs { conclusion, premises, .. }: RuleArgs) -> RuleResult {
    assert_num_premises(premises, 1)?;
    assert_clause_len(conclusion, 1)?;

    let premise_term = get_premise_term(&premises[0])?;
    let (_, phi_2) = match_term_err!((not (=> phi_1 phi_2)) = premise_term)?;

    assert_eq(phi_2, conclusion[0].remove_negation_err()?)
}

pub fn nary_elim(RuleArgs { conclusion, pool, .. }: RuleArgs) -> RuleResult {
    /// The three possible cases for n-ary operators: chainable, right associative and left
    /// associative
    #[derive(Debug, Clone, Copy, PartialEq, Eq)]
    enum Case {
        Chainable,
        RightAssoc,
        LeftAssoc,
    }

    /// A function to expand terms that fall in the right or left associative cases. For example,
    /// the term `(=> p q r s)` will be expanded into the term `(=> p (=> q (=> r s)))`.
    fn expand_assoc(
        pool: &mut dyn TermPool,
        op: Operator,
        args: &[Rc<Term>],
        case: Case,
    ) -> Rc<Term> {
        let (head, tail) = match args {
            [] => unreachable!(),
            [t] => return t.clone(),

            // The "head" term will be the first or last term in `args`, depending on if the
            // operator is right or left associative
            [first, rest @ ..] if case == Case::RightAssoc => (first, rest),
            [rest @ .., last] => (last, rest),
        };

        // Note: if the argument list if very long, this may overflow the stack
        let nested = expand_assoc(pool, op, tail, case);

        let new_args = match case {
            Case::RightAssoc => vec![head.clone(), nested],
            Case::LeftAssoc => vec![nested, head.clone()],
            Case::Chainable => unreachable!(),
        };
        pool.add(Term::Op(op, new_args))
    }

    assert_clause_len(conclusion, 1)?;

    let (original, result) = match_term_err!((= o r) = &conclusion[0])?;

    let (op, args) = match original.as_ref() {
        Term::Op(op, args) if args.len() >= 2 => (op, args),
        _ => return Err(CheckerError::NotValidNaryTerm(original.clone())),
    };

    let case = match op {
        Operator::Equals => Case::Chainable,
        Operator::Add | Operator::Sub | Operator::Mult => Case::LeftAssoc,
        Operator::Implies => Case::RightAssoc,
        _ => return Err(CheckerError::NotValidNaryTerm(original.clone())),
    };

    let expected = match case {
        Case::Chainable => {
            let and_args: Vec<_> = args
                .windows(2)
                .map(|args| pool.add(Term::Op(*op, args.to_vec())))
                .collect();
            pool.add(Term::Op(Operator::And, and_args))
        }
        assoc_case => expand_assoc(pool, *op, args, assoc_case),
    };
    assert_is_expected(result, expected)
}

/// The first simplification step for `bfun_elim`, that expands quantifiers over boolean variables.
fn bfun_elim_first_step(
    pool: &mut dyn TermPool,
    bindigns: &[SortedVar],
    term: &Rc<Term>,
    acc: &mut Vec<Rc<Term>>,
) -> Result<(), SubstitutionError> {
    let var = match bindigns {
        [.., var] if var.1.as_sort() == Some(&Sort::Bool) => pool.add(var.clone().into()),
        [rest @ .., _] => return bfun_elim_first_step(pool, rest, term, acc),
        [] => {
            acc.push(term.clone());
            return Ok(());
        }
    };
    for value in [pool.bool_false(), pool.bool_true()] {
        let mut substitution = Substitution::single(pool, var.clone(), value)?;
        let term = substitution.apply(pool, term);
        bfun_elim_first_step(pool, &bindigns[..bindigns.len() - 1], &term, acc)?;
    }
    Ok(())
}

/// The second simplification step for `bfun_elim`, that expands function applications over
/// non-constant boolean arguments into `ite` terms.
fn bfun_elim_second_step(
    pool: &mut dyn TermPool,
    func: &Rc<Term>,
    args: &[Rc<Term>],
    processed: usize,
) -> Rc<Term> {
    for i in processed..args.len() {
        if pool.sort(&args[i]).as_sort().unwrap() == &Sort::Bool
            && !args[i].is_bool_false()
            && !args[i].is_bool_true()
        {
            let mut ite_args = Vec::with_capacity(3);
            ite_args.push(args[i].clone());

            for bool_constant in [pool.bool_true(), pool.bool_false()] {
                let mut new_args = args.to_vec();
                new_args[i] = bool_constant;
                let inner_term = bfun_elim_second_step(pool, func, &new_args, i + 1);
                ite_args.push(inner_term);
            }
            return pool.add(Term::Op(Operator::Ite, ite_args));
        }
    }

    // If there were no non-constant boolean arguments we don't need to expand the term into an ite
    // term. So we just construct the original application term and return it.
    pool.add(Term::App(func.clone(), args.to_vec()))
}

/// Applies the simplification steps for the `bfun_elim` rule.
fn apply_bfun_elim(
    pool: &mut dyn TermPool,
    term: &Rc<Term>,
    cache: &mut IndexMap<Rc<Term>, Rc<Term>>,
) -> Result<Rc<Term>, SubstitutionError> {
    if let Some(v) = cache.get(term) {
        return Ok(v.clone());
    }

    let result = match term.as_ref() {
        Term::App(f, args) => {
            let args: Vec<_> = args
                .iter()
                .map(|a| apply_bfun_elim(pool, a, cache))
                .collect::<Result<_, _>>()?;
            bfun_elim_second_step(pool, f, &args, 0)
        }
        Term::Op(op, args) => {
            let args = args
                .iter()
                .map(|a| apply_bfun_elim(pool, a, cache))
                .collect::<Result<_, _>>()?;
            pool.add(Term::Op(*op, args))
        }
        Term::Binder(b, bindings, inner) => {
            let op = match b {
                Binder::Forall => Operator::And,
                Binder::Exists => Operator::Or,
                Binder::Choice | Binder::Lambda => {
                    let inner = apply_bfun_elim(pool, inner, cache)?;
                    let result = pool.add(Term::Binder(*b, bindings.clone(), inner));
                    cache.insert(term.clone(), result.clone());
                    return Ok(result);
                }
            };
            let mut args = Vec::with_capacity(2usize.pow(bindings.len() as u32));
            bfun_elim_first_step(pool, bindings.as_slice(), inner, &mut args)?;

            let op_term = if args.len() == 1 {
                args.pop().unwrap()
            } else {
                pool.add(Term::Op(op, args))
            };
            let op_term = apply_bfun_elim(pool, &op_term, cache)?;

            let new_bindings: Vec<_> = bindings
                .iter()
                .filter(|(_, sort)| *sort.as_sort().unwrap() != Sort::Bool)
                .cloned()
                .collect();
            if new_bindings.is_empty() {
                op_term
            } else {
                pool.add(Term::Binder(*b, BindingList(new_bindings), op_term))
            }
        }
        Term::Let(bindings, inner) => {
            let inner = apply_bfun_elim(pool, inner, cache)?;
            pool.add(Term::Let(bindings.clone(), inner))
        }
        _ => term.clone(),
    };

    cache.insert(term.clone(), result.clone());
    Ok(result)
}

pub fn bfun_elim(
    RuleArgs {
        conclusion,
        premises,
        pool,
        polyeq_time,
        ..
    }: RuleArgs,
) -> RuleResult {
    assert_num_premises(premises, 1)?;
    assert_clause_len(conclusion, 1)?;

    let psi = get_premise_term(&premises[0])?;

    let expected = apply_bfun_elim(pool, psi, &mut IndexMap::new())?;
    assert_polyeq_expected(&conclusion[0], expected, polyeq_time)
}

#[cfg(test)]
mod tests {
    #[test]
    fn distinct_elim() {
        test_cases! {
            definitions = "
                (declare-sort T 0)
                (declare-fun a () T)
                (declare-fun b () T)
                (declare-fun c () T)
                (declare-fun p () Bool)
                (declare-fun q () Bool)
                (declare-fun r () Bool)
            ",
            "Simple working examples" {
                "(step t1 (cl (= (distinct a b) (not (= a b)))) :rule distinct_elim)": true,

                "(step t1 (cl (= (distinct a b c) (and
                    (not (= a b))
                    (not (= a c))
                    (not (= b c))
                ))) :rule distinct_elim)": true,
            }
            "Inequality terms in different orders" {
                "(step t1 (cl (= (distinct a b) (not (= b a)))) :rule distinct_elim)": true,

                "(step t1 (cl (= (distinct a b c) (and
                    (not (= b a))
                    (not (= a c))
                    (not (= c b))
                ))) :rule distinct_elim)": true,
            }
            "Conjunction terms in wrong order" {
                "(step t1 (cl (= (distinct a b c) (and
                    (not (= b c))
                    (not (= a b))
                    (not (= a c))
                ))) :rule distinct_elim)": false,
            }
            "\"distinct\" on more than two booleans should be \"false\"" {
                "(step t1 (cl (= (distinct p q r) false)) :rule distinct_elim)": true,

                "(step t1 (cl (= (distinct p q r) (and
                    (not (= p q))
                    (not (= p r))
                    (not (= q r))
                ))) :rule distinct_elim)": false,
            }
        }
    }

    #[test]
    fn and() {
        test_cases! {
            definitions = "
                (declare-fun p () Bool)
                (declare-fun q () Bool)
                (declare-fun r () Bool)
                (declare-fun s () Bool)
            ",
            "Simple working examples" {
                "(assume h1 (and p q))
                (step t2 (cl q) :rule and :premises (h1) :args (1))": true,

                "(assume h1 (and p q r s))
                (step t2 (cl p) :rule and :premises (h1) :args (0))": true,

                "(assume h1 (and p q r s))
                (step t2 (cl s) :rule and :premises (h1) :args (3))": true,
            }
            "Number of premises != 1" {
                "(step t1 (cl p) :rule and)": false,

                "(assume h1 (and p q))
                (assume h2 (and r s))
                (step t2 (cl r) :rule and :premises (h1 h2))": false,
            }
            "Premise clause has more than one term" {
                "(step t1 (cl (and p q) (and r s)) :rule hole)
                (step t2 (cl p) :rule and :premises (t1) :args (0))": false,
            }
            "Conclusion clause does not have exactly one term" {
                "(assume h1 (and p q r s))
                (step t2 (cl q s) :rule and :premises (h1) :args (1))": false,

                "(assume h1 (and p q))
                (step t2 (cl) :rule and :premises (h1) :args (0))": false,
            }
            "Premise is not an \"and\" operation" {
                "(assume h1 (or p q r s))
                (step t2 (cl r) :rule and :premises (h1) :args (0))": false,
            }
            "Conclusion term is not in premise" {
                "(assume h1 (and p q r))
                (step t2 (cl s) :rule and :premises (h1) :args (0))": false,
            }
        }
    }

    #[test]
    fn not_or() {
        test_cases! {
            definitions = "
                (declare-fun p () Bool)
                (declare-fun q () Bool)
                (declare-fun r () Bool)
                (declare-fun s () Bool)
            ",
            "Simple working examples" {
                "(assume h1 (not (or p q)))
                (step t2 (cl (not q)) :rule not_or :premises (h1) :args (1))": true,

                "(assume h1 (not (or p q r s)))
                (step t2 (cl (not p)) :rule not_or :premises (h1) :args (0))": true,
            }
            "Conclusion clause is of the wrong form" {
                "(assume h1 (not (or p q r s)))
                (step t2 (cl (not q) (not s)) :rule not_or :premises (h1) :args (1))": false,

                "(assume h1 (not (or p q)))
                (step t2 (cl q) :rule not_or :premises (h1) :args (1))": false,
            }
            "Premise is of the wrong form" {
                "(assume h1 (not (and p q r s)))
                (step t2 (cl (not r)) :rule not_or :premises (h1) :args (2))": false,

                "(assume h1 (or p q r s))
                (step t2 (cl (not r)) :rule not_or :premises (h1) :args (2))": false,
            }
            "Conclusion term is not in premise" {
                "(assume h1 (not (or p q r)))
                (step t2 (cl (not s)) :rule not_or :premises (h1) :args (0))": false,
            }
        }
    }

    #[test]
    fn or() {
        test_cases! {
            definitions = "
                (declare-fun p () Bool)
                (declare-fun q () Bool)
                (declare-fun r () Bool)
                (declare-fun s () Bool)
            ",
            "Simple working examples" {
                "(assume h1 (or p q))
                (step t2 (cl p q) :rule or :premises (h1))": true,

                "(assume h1 (or p q r s))
                (step t2 (cl p q r s) :rule or :premises (h1))": true,
            }
            "Number of premises != 1" {
                "(step t1 (cl p q r) :rule or)": false,

                "(assume h1 (or p q))
                (assume h2 (or q r))
                (step t3 (cl p q r) :rule or :premises (h1 h2))": false,
            }
            "Premise clause has more than one term" {
                "(assume h1 (or p (or q r)))
                (step t2 (cl p (or q r)) :rule or :premises (h1))
                (step t3 (cl p q) :rule or :premises (t2))": false,
            }
            "Premise is not an \"or\" operation" {
                "(assume h1 (and p q))
                (step t2 (cl p q) :rule or :premises (h1))": false,
            }
            "Premise and clause contents are different" {
                "(assume h1 (or p q))
                (step t2 (cl r s) :rule or :premises (h1))": false,

                "(assume h1 (or p q r))
                (step t2 (cl p q) :rule or :premises (h1))": false,

                "(assume h1 (or q p))
                (step t2 (cl p q) :rule or :premises (h1))": false,
            }
        }
    }

    #[test]
    fn not_and() {
        test_cases! {
            definitions = "
                (declare-fun p () Bool)
                (declare-fun q () Bool)
                (declare-fun r () Bool)
                (declare-fun s () Bool)
            ",
            "Simple working examples" {
                "(assume h1 (not (and p q)))
                (step t2 (cl (not p) (not q)) :rule not_and :premises (h1))": true,

                "(assume h1 (not (and p q r s)))
                (step t2 (cl (not p) (not q) (not r) (not s)) :rule not_and :premises (h1))": true,
            }
            "Premise is of the wrong form" {
                "(assume h1 (and p q))
                (step t2 (cl (not p) (not q)) :rule not_and :premises (h1))": false,

                "(assume h1 (not (or p q)))
                (step t2 (cl (not p) (not q)) :rule not_and :premises (h1))": false,
            }
            "Premise and clause contents are different" {
                "(assume h1 (not (and p q)))
                (step t2 (cl (not r) (not s)) :rule not_and :premises (h1))": false,

                "(assume h1 (not (and p q r)))
                (step t2 (cl (not p) (not q)) :rule not_and :premises (h1))": false,

                "(assume h1 (not (and q p)))
                (step t2 (cl (not p) (not q)) :rule not_and :premises (h1))": false,
            }
        }
    }

    #[test]
    fn xor1() {
        test_cases! {
            definitions = "
                (declare-fun p () Bool)
                (declare-fun q () Bool)
            ",
            "Simple working examples" {
                "(assume h1 (xor p q))
                (step t2 (cl p q) :rule xor1 :premises (h1))": true,
            }
            "Premise is of the wrong form" {
                "(assume h1 (and p q))
                (step t2 (cl p q) :rule xor1 :premises (h1))": false,
            }
            "Conclusion is of the wrong form" {
                "(assume h1 (xor p q))
                (step t2 (cl q p) :rule xor1 :premises (h1))": false,

                "(assume h1 (xor p q))
                (step t2 (cl (not p) (not q)) :rule xor1 :premises (h1))": false,
            }
        }
    }

    #[test]
    fn xor2() {
        test_cases! {
            definitions = "
                (declare-fun p () Bool)
                (declare-fun q () Bool)
            ",
            "Simple working examples" {
                "(assume h1 (xor p q))
                (step t2 (cl (not p) (not q)) :rule xor2 :premises (h1))": true,

                "(assume h1 (xor (not p) (not q)))
                (step t2 (cl (not (not p)) (not (not q))) :rule xor2 :premises (h1))": true,
            }
            "Premise is of the wrong form" {
                "(assume h1 (and p q))
                (step t2 (cl (not p) (not q)) :rule xor2 :premises (h1))": false,
            }
            "Conclusion is of the wrong form" {
                "(assume h1 (xor p q))
                (step t2 (cl (not q) (not p)) :rule xor2 :premises (h1))": false,

                "(assume h1 (xor (not p) (not q)))
                (step t2 (cl p q) :rule xor2 :premises (h1))": false,
            }
        }
    }

    #[test]
    fn not_xor1() {
        test_cases! {
            definitions = "
                (declare-fun p () Bool)
                (declare-fun q () Bool)
            ",
            "Simple working examples" {
                "(assume h1 (not (xor p q)))
                (step t2 (cl p (not q)) :rule not_xor1 :premises (h1))": true,

                "(assume h1 (not (xor p (not q))))
                (step t2 (cl p (not (not q))) :rule not_xor1 :premises (h1))": true,
            }
            "Premise is of the wrong form" {
                "(assume h1 (xor p q))
                (step t2 (cl p (not q)) :rule not_xor1 :premises (h1))": false,
            }
            "Conclusion is of the wrong form" {
                "(assume h1 (not (xor p q)))
                (step t2 (cl (not q) p) :rule not_xor1 :premises (h1))": false,

                "(assume h1 (not (xor p q)))
                (step t2 (cl (not p) q) :rule not_xor1 :premises (h1))": false,

                "(assume h1 (not (xor p (not q))))
                (step t2 (cl p q) :rule not_xor1 :premises (h1))": false,
            }
        }
    }

    #[test]
    fn not_xor2() {
        test_cases! {
            definitions = "
                (declare-fun p () Bool)
                (declare-fun q () Bool)
            ",
            "Simple working examples" {
                "(assume h1 (not (xor p q)))
                (step t2 (cl (not p) q) :rule not_xor2 :premises (h1))": true,

                "(assume h1 (not (xor (not p) q)))
                (step t2 (cl (not (not p)) q) :rule not_xor2 :premises (h1))": true,
            }
            "Premise is of the wrong form" {
                "(assume h1 (xor p q))
                (step t2 (cl (not p) q) :rule not_xor2 :premises (h1))": false,
            }
            "Conclusion is of the wrong form" {
                "(assume h1 (not (xor p q)))
                (step t2 (cl p (not q)) :rule not_xor2 :premises (h1))": false,

                "(assume h1 (not (xor p q)))
                (step t2 (cl (not q) p) :rule not_xor2 :premises (h1))": false,

                "(assume h1 (not (xor (not p) q)))
                (step t2 (cl p q) :rule not_xor2 :premises (h1))": false,
            }
        }
    }

    #[test]
    fn implies() {
        test_cases! {
            definitions = "
                (declare-fun a () Bool)
                (declare-fun b () Bool)
            ",
            "Simple working examples" {
                "(assume h1 (=> a b))
                (step t2 (cl (not a) b) :rule implies :premises (h1))": true,

                "(assume h1 (=> (not a) b))
                (step t2 (cl (not (not a)) b) :rule implies :premises (h1))": true,
            }
            "Premise term is not an \"implies\" term" {
                "(assume h1 (= a b))
                (step t2 (cl (not a) b) :rule implies :premises (h1))": false,
            }
            "Conclusion clause is of the wrong form" {
                "(assume h1 (=> a b))
                (step t2 (cl b (not a)) :rule implies :premises (h1))": false,

                "(assume h1 (=> a b))
                (step t2 (cl a (not b)) :rule implies :premises (h1))": false,

                "(assume h1 (=> (not a) b))
                (step t2 (cl a b) :rule implies :premises (h1))": false,
            }
        }
    }

    #[test]
    fn not_implies1() {
        test_cases! {
            definitions = "
                (declare-fun a () Bool)
                (declare-fun b () Bool)
            ",
            "Simple working examples" {
                "(assume h1 (not (=> a b)))
                (step t2 (cl a) :rule not_implies1 :premises (h1))": true,

                "(assume h1 (not (=> (not a) b)))
                (step t2 (cl (not a)) :rule not_implies1 :premises (h1))": true,
            }
            "Premise term is of the wrong form" {
                "(assume h1 (=> a b))
                (step t2 (cl a) :rule not_implies1 :premises (h1))": false,

                "(assume h1 (not (= a b)))
                (step t2 (cl a) :rule not_implies1 :premises (h1))": false,
            }
            "Conclusion clause is of the wrong form" {
                "(assume h1 (not (=> a b)))
                (step t2 (cl (not a)) :rule not_implies1 :premises (h1))": false,

                "(assume h1 (not (=> a b)))
                (step t2 (cl b) :rule not_implies1 :premises (h1))": false,
            }
        }
    }

    #[test]
    fn not_implies2() {
        test_cases! {
            definitions = "
                (declare-fun a () Bool)
                (declare-fun b () Bool)
            ",
            "Simple working examples" {
                "(assume h1 (not (=> a b)))
                (step t2 (cl (not b)) :rule not_implies2 :premises (h1))": true,

                "(assume h1 (not (=> a (not b))))
                (step t2 (cl (not (not b))) :rule not_implies2 :premises (h1))": true,
            }
            "Premise term is of the wrong form" {
                "(assume h1 (=> a b))
                (step t2 (cl (not b)) :rule not_implies2 :premises (h1))": false,

                "(assume h1 (not (= a b)))
                (step t2 (cl (not b)) :rule not_implies2 :premises (h1))": false,
            }
            "Conclusion clause is of the wrong form" {
                "(assume h1 (not (=> a b)))
                (step t2 (cl b) :rule not_implies2 :premises (h1))": false,

                "(assume h1 (not (=> a b)))
                (step t2 (cl (not a)) :rule not_implies2 :premises (h1))": false,
            }
        }
    }

    #[test]
    fn nary_elim() {
        test_cases! {
            definitions = "
                (declare-fun p () Bool)
                (declare-fun q () Bool)
                (declare-fun r () Bool)
                (declare-fun s () Bool)
                (declare-fun a () Int)
                (declare-fun b () Int)
                (declare-fun c () Int)
                (declare-fun d () Int)
            ",
            "Chainable operators" {
                "(step t1 (cl (= (= a b c d) (and (= a b) (= b c) (= c d)))) :rule nary_elim)": true,
                "(step t1 (cl (= (= a b) (and (= a b)))) :rule nary_elim)": true,
                "(step t1 (cl (= (= a b c) (and (= b c) (= a b)))) :rule nary_elim)": false,
                "(step t1 (cl (= (= a b c d) (and (= a b) (= c d)))) :rule nary_elim)": false,
            }
            "Left associative operators" {
                "(step t1 (cl (= (+ a b c d) (+ (+ (+ a b) c) d))) :rule nary_elim)": true,
                "(step t1 (cl (= (* a b) (* a b))) :rule nary_elim)": true,
                "(step t1 (cl (= (- a b c d) (- a (- b (- c d))))) :rule nary_elim)": false,
                "(step t1 (cl (= (+ a b c d) (+ (+ (+ d c) b) a))) :rule nary_elim)": false,
            }
            "Right associative operators" {
                "(step t1 (cl (= (=> p q r s) (=> p (=> q (=> r s))))) :rule nary_elim)": true,
                "(step t1 (cl (= (=> p q) (=> p q))) :rule nary_elim)": true,
                "(step t1 (cl (= (=> p q r s) (=> (=> (=> p q) r) s))) :rule nary_elim)": false,
            }
            "Clause term is not of the correct form" {
                "(step t1 (cl (= (or p q r s) (or (or (or p q) r) s))) :rule nary_elim)": false,
                "(step t1 (cl (= (- a) (- a))) :rule nary_elim)": false,
                "(step t1 (cl (= (=> p (=> q (=> r s))) (=> p q r s))) :rule nary_elim)": false,
            }
        }
    }

    #[test]
    fn bfun_elim() {
        test_cases! {
            definitions = "
                (declare-fun f (Bool) Bool)
                (declare-fun g (Bool Bool Bool) Bool)
                (declare-fun h (Int Bool Real) Bool)
                (declare-fun a () Bool)
                (declare-fun b () Bool)
                (declare-fun c () Bool)
            ",
            "First step" {
                "(assume h1 (forall ((x Bool)) (f x)))
                (step t1 (cl (and (f false) (f true))) :rule bfun_elim :premises (h1))": true,

                "(assume h1 (exists ((x Int) (y Bool)) (f y)))
                (step t1 (cl (exists ((x Int)) (or (f false) (f true))))
                    :rule bfun_elim :premises (h1))": true,

                "(assume h1 (exists ((x Bool) (y Bool) (z Bool)) (g x y z)))
                (step t1 (cl (or
                    (g false false false)
                    (g true false false)
                    (g false true false)
                    (g true true false)
                    (g false false true)
                    (g true false true)
                    (g false true true)
                    (g true true true)
                )) :rule bfun_elim :premises (h1))": true,
            }
            "Second step" {
                "(assume h1 (f a))
                (step t1 (cl (ite a (f true) (f false))) :rule bfun_elim :premises (h1))": true,

                "(assume h1 (h 1 a 0.0))
                (step t1 (cl (ite a (h 1 true 0.0) (h 1 false 0.0)))
                    :rule bfun_elim :premises (h1))": true,

                "(assume h1 (g a b c))
                (step t1 (cl (ite a
                    (ite b
                        (ite c (g true true true) (g true true false))
                        (ite c (g true false true) (g true false false)))
                    (ite b
                        (ite c (g false true true) (g false true false))
                        (ite c (g false false true) (g false false false)))
                )) :rule bfun_elim :premises (h1))": true,
            }
            "Both steps" {
                "(assume h1 (exists ((x Bool)) (and x (f a))))
                (step t1 (cl (or
                    (and false (ite a (f true) (f false)))
                    (and true (ite a (f true) (f false)))
                )) :rule bfun_elim :premises (h1))": true,

                "(assume h1 (forall ((x Bool) (y Bool)) (g x a y)))
                (step t1 (cl (and
                    (ite a (g false true false) (g false false false))
                    (ite a (g true true false) (g true false false))
                    (ite a (g false true true) (g false false true))
                    (ite a (g true true true) (g true false true))
                )) :rule bfun_elim :premises (h1))": true,
            }
        }
    }
}<|MERGE_RESOLUTION|>--- conflicted
+++ resolved
@@ -69,18 +69,11 @@
     let and_contents = match_term_err!((and ...) = and_term)?;
     let i = args[0].as_usize_err()?;
 
-<<<<<<< HEAD
-    assert_eq(
-        &conclusion[0],
-        &and_contents[args[0].as_integer().unwrap().to_usize().unwrap()],
-    )
-=======
     if i >= and_contents.len() {
         return Err(CheckerError::NoIthChildInTerm(i, and_term.clone()));
     }
 
     assert_eq(&conclusion[0], &and_contents[i])
->>>>>>> 578e533f
 }
 
 pub fn not_or(RuleArgs { conclusion, premises, args, .. }: RuleArgs) -> RuleResult {
@@ -93,18 +86,11 @@
     let conclusion = conclusion[0].remove_negation_err()?;
     let i = args[0].as_usize_err()?;
 
-<<<<<<< HEAD
-    assert_eq(
-        conclusion,
-        &or_contents[args[0].as_integer().unwrap().to_usize().unwrap()],
-    )
-=======
     if i >= or_contents.len() {
         return Err(CheckerError::NoIthChildInTerm(i, or_term.clone()));
     }
 
     assert_eq(conclusion, &or_contents[i])
->>>>>>> 578e533f
 }
 
 pub fn or(RuleArgs { conclusion, premises, .. }: RuleArgs) -> RuleResult {
