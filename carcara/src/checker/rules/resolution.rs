use super::{
    assert_clause_len, assert_eq, assert_is_bool_constant, assert_num_args, assert_num_premises,
    CheckerError, Premise, RuleArgs, RuleResult,
};
use crate::{ast::*, resolution::*};
use indexmap::IndexSet;

pub fn resolution(rule_args: RuleArgs) -> RuleResult {
    if !rule_args.args.is_empty() {
        // If the rule was given arguments, we redirect to the variant of "resolution" that takes
        // the pivots as arguments
        return strict_resolution(rule_args);
    }
    let RuleArgs { conclusion, premises, pool, .. } = rule_args;

    // In some cases, this rule is used with a single premise `(not true)` to justify an empty
    // conclusion clause
    if conclusion.is_empty() && premises.len() == 1 {
        if let [t] = premises[0].clause {
            if match_term!((not true) = t).is_some() {
                return Ok(());
            }
        }
    }
    // Aside from this special case, all resolution steps must be between at least two clauses
    assert_num_premises(premises, 2..)?;

    let premise_clauses: Vec<_> = premises.iter().map(|p| p.clause).collect();

    greedy_resolution(conclusion, &premise_clauses, pool, false)
        .map(|_| ())
        .or_else(|greedy_error| {
            if rup_resolution(conclusion, premises) {
                Ok(())
            } else {
                // If RUP resolution also fails, we return the error originally returned by the greedy
                // algorithm
                Err(greedy_error.into())
            }
        })
}

fn rup_resolution(conclusion: &[Rc<Term>], premises: &[Premise]) -> bool {
    let mut clauses: Vec<IndexSet<(bool, &Rc<Term>)>> = premises
        .iter()
        .map(|p| {
            p.clause
                .iter()
                .map(Rc::remove_all_negations_with_polarity)
                .collect()
        })
        .collect();
    clauses.extend(conclusion.iter().map(|t| {
        let (p, t) = t.remove_all_negations_with_polarity();
        let mut clause = IndexSet::new();
        clause.insert((!p, t));
        clause
    }));

    loop {
        if clauses.is_empty() {
            return false;
        }
        let smallest = clauses.iter().min_by_key(|c| c.len()).unwrap();
        match smallest.len() {
            0 => return true,
            1 => {
                let literal = *smallest.iter().next().unwrap();
                let negated_literal = (!literal.0, literal.1);

                // Remove all clauses that contain the literal
                clauses.retain(|c| !c.contains(&literal));

                // Remove the negated literal from all clauses that contain it
                for c in &mut clauses {
                    c.remove(&negated_literal);
                }
            }
            _ => return false,
        }
    }
}

pub fn resolution_with_args(
    RuleArgs {
        conclusion, premises, args, pool, ..
    }: RuleArgs,
) -> RuleResult {
    let resolution_result = apply_generic_resolution::<IndexSet<_>>(premises, args, pool)?;

    let conclusion: IndexSet<_> = conclusion.iter().map(Rc::remove_all_negations).collect();

    if let Some(extra) = conclusion.difference(&resolution_result).next() {
        let extra = literal_to_term(pool, *extra);
        return Err(ResolutionError::ExtraTermInConclusion(extra).into());
    }
    if let Some(missing) = resolution_result.difference(&conclusion).next() {
        let missing = literal_to_term(pool, *missing);
        return Err(ResolutionError::MissingTermInConclusion(missing).into());
    }
    Ok(())
}

pub fn strict_resolution(
    RuleArgs {
        conclusion, premises, args, pool, ..
    }: RuleArgs,
) -> RuleResult {
    use std::cmp::Ordering;

    let resolution_result = apply_generic_resolution::<Vec<_>>(premises, args, pool)?;

    match conclusion.len().cmp(&resolution_result.len()) {
        Ordering::Less => {
            let missing = literal_to_term(pool, resolution_result[conclusion.len()]);
            Err(ResolutionError::MissingTermInConclusion(missing).into())
        }
        Ordering::Greater => {
            let extra = conclusion[resolution_result.len()].clone();
            Err(ResolutionError::ExtraTermInConclusion(extra).into())
        }
        Ordering::Equal => {
            for (t, u) in resolution_result.into_iter().zip(conclusion) {
                if t != u.remove_all_negations() {
                    assert_eq(&literal_to_term(pool, t), u)?;
                }
            }
            Ok(())
        }
    }
}

fn apply_generic_resolution<'a, C: ClauseCollection<'a>>(
    premises: &'a [Premise],
    args: &'a [Rc<Term>],
    pool: &mut dyn TermPool,
) -> Result<C, CheckerError> {
    assert_num_premises(premises, 2..)?;
    let num_steps = premises.len() - 1;
    assert_num_args(args, num_steps * 2)?;

    let args: Vec<_> = args
        .chunks(2)
        .map(|chunk| {
            let pivot = chunk[0].remove_all_negations();
<<<<<<< HEAD
            let polarity = &chunk[1];
=======
            let polarity = chunk[1].clone();
>>>>>>> ae844d1b
            let polarity = if polarity.is_bool_true() {
                true
            } else if polarity.is_bool_false() {
                false
            } else {
                return Err(CheckerError::ExpectedAnyBoolConstant(polarity.clone()));
            };
            Ok((pivot, polarity))
        })
        .collect::<Result<_, _>>()?;

    let mut current = premises[0]
        .clause
        .iter()
        .map(Rc::remove_all_negations)
        .collect();

    for (premise, (pivot, polarity)) in premises[1..].iter().zip(args) {
        binary_resolution(pool, &mut current, premise.clause, pivot, polarity)?;
    }

    Ok(current)
}

fn binary_resolution<'a, C: ClauseCollection<'a>>(
    pool: &mut dyn TermPool,
    current: &mut C,
    next: &'a [Rc<Term>],
    pivot: Literal<'a>,
    is_pivot_in_current: bool,
) -> Result<(), ResolutionError> {
    let negated_pivot = (pivot.0 + 1, pivot.1);
    let (pivot_in_current, pivot_in_next) = if is_pivot_in_current {
        (pivot, negated_pivot)
    } else {
        (negated_pivot, pivot)
    };
    if !current.remove_term(&pivot_in_current) {
        let p = literal_to_term(pool, pivot_in_current);
        return Err(ResolutionError::PivotNotFound(p));
    }

    let mut found = false;
    for t in next {
        let t = t.remove_all_negations();
        if !found && t == pivot_in_next {
            found = true;
        } else {
            current.insert_term(t);
        }
    }
    if !found {
        let p = literal_to_term(pool, pivot_in_next);
        return Err(ResolutionError::PivotNotFound(p));
    }
    Ok(())
}

pub fn tautology(RuleArgs { conclusion, premises, .. }: RuleArgs) -> RuleResult {
    assert_num_premises(premises, 1)?;
    assert_clause_len(conclusion, 1)?;
    assert_is_bool_constant(&conclusion[0], true)?;

    let premise = premises[0].clause;
    let mut seen = IndexSet::with_capacity(premise.len());
    let with_negations_removed = premise.iter().map(Rc::remove_all_negations_with_polarity);
    for (polarity, term) in with_negations_removed {
        if seen.contains(&(!polarity, term)) {
            return Ok(());
        }
        seen.insert((polarity, term));
    }
    Err(ResolutionError::TautologyFailed.into())
}

pub fn contraction(RuleArgs { conclusion, premises, .. }: RuleArgs) -> RuleResult {
    assert_num_premises(premises, 1)?;

    let premise_set: IndexSet<_> = premises[0].clause.iter().collect();
    let conclusion_set: IndexSet<_> = conclusion.iter().collect();
    if let Some(&t) = premise_set.difference(&conclusion_set).next() {
        Err(CheckerError::ContractionMissingTerm(t.clone()))
    } else if let Some(&t) = conclusion_set.difference(&premise_set).next() {
        Err(CheckerError::ContractionExtraTerm(t.clone()))
    } else {
        Ok(())
    }
}

#[cfg(test)]
mod tests {
    #[test]
    fn resolution() {
        test_cases! {
            definitions = "
                (declare-fun p () Bool)
                (declare-fun q () Bool)
                (declare-fun r () Bool)
                (declare-fun s () Bool)
                (declare-fun t () Bool)
                (declare-fun u () Bool)
            ",
            "Simple working examples" {
                "(assume h1 (not p))
                (step t2 (cl p q) :rule hole)
                (step t3 (cl q) :rule resolution :premises (h1 t2))": true,

                "(step t1 (cl (not p) (not q) (not r)) :rule hole)
                (step t2 (cl p) :rule hole)
                (step t3 (cl q) :rule hole)
                (step t4 (cl r) :rule hole)
                (step t5 (cl) :rule resolution :premises (t1 t2 t3 t4))": true,
            }
            "Missing term in final clause" {
                "(assume h1 (not p))
                (step t2 (cl p q r) :rule hole)
                (step t3 (cl q) :rule resolution :premises (h1 t2))": false,
            }
            "Term appears in final clause with wrong polarity" {
                "(assume h1 (not p))
                (step t2 (cl p q r) :rule hole)
                (step t3 (cl (not q) r) :rule resolution :premises (h1 t2))": false,
            }
            "Duplicate term in final clause" {
                "(step t1 (cl q (not p)) :rule hole)
                (step t2 (cl p q r) :rule hole)
                (step t3 (cl q q r) :rule resolution :premises (t1 t2))": true,
            }
            "Terms with leading negations" {
                "(assume h1 (not p))
                (assume h2 (not (not p)))
                (assume h3 (not (not (not p))))
                (assume h4 (not (not (not (not p)))))
                (step t5 (cl) :rule resolution :premises (h1 h2))
                (step t6 (cl) :rule resolution :premises (h2 h3))
                (step t7 (cl (not p) (not (not (not p)))) :rule resolution :premises (h1 h3))
                (step t8 (cl (not p) (not (not (not (not p)))))
                    :rule resolution :premises (h1 h4))": true,
            }
            "Must use correct pivots" {
                "(step t1 (cl (not q) (not (not p)) (not p)) :rule hole)
                (step t2 (cl (not (not (not p))) p) :rule hole)
                (step t3 (cl (not q) p (not p)) :rule resolution :premises (t1 t2))": true,

                "(step t1 (cl (not q) (not (not p)) (not p)) :rule hole)
                (step t2 (cl (not (not (not p))) p) :rule hole)
                (step t3 (cl (not q) (not (not (not p))) (not (not p)))
                    :rule resolution :premises (t1 t2))": true,

                "(step t1 (cl (not q) (not (not p)) (not p)) :rule hole)
                (step t2 (cl (not (not (not p))) p) :rule hole)
                (step t3 (cl (not q) p (not p) (not (not (not p))) (not (not p)))
                    :rule resolution :premises (t1 t2))": true,
            }
            "Weird behaviour where leading negations sometimes are added to conclusion" {
                "(assume h1 (not p))
                (step t2 (cl p q) :rule hole)
                (step t3 (cl (not (not q))) :rule resolution :premises (h1 t2))": true,
            }
            "Premise is \"(not true)\" and leads to empty conclusion clause" {
                "(step t1 (cl (not true)) :rule hole)
                (step t2 (cl) :rule th_resolution :premises (t1))": true,
            }
            "Repeated premises" {
                "(step t1 (cl (not r)) :rule hole)
                (step t2 (cl p q r s) :rule hole)
                (step t3 (cl p q s) :rule th_resolution :premises (t1 t2 t2))": true,
            }
            "Implicit elimination of \"(cl false)\"" {
                "(step t1 (cl p q false) :rule hole)
                (step t2 (cl (not p)) :rule hole)
                (step t3 (cl (not q)) :rule hole)
                (step t4 (cl) :rule resolution :premises (t1 t2 t3))": true,

                // This implicit elimination is allowed, but not required
                "(step t1 (cl p q false) :rule hole)
                (step t2 (cl (not p)) :rule hole)
                (step t3 (cl (not q)) :rule hole)
                (step t4 (cl false) :rule resolution :premises (t1 t2 t3))": true,
            }
            "Pivots given in arguments" {
                "(step t1 (cl p q r) :rule hole)
                (step t2 (cl (not q) s) :rule hole)
                (step t3 (cl p r s) :rule resolution :premises (t1 t2) :args (q true))": true,

                "(step t1 (cl p (not q) r) :rule hole)
                (step t2 (cl (not r) s q) :rule hole)
                (step t3 (cl p r (not r) s)
                    :rule resolution :premises (t1 t2) :args (q false))": true,

                "(step t1 (cl p q) :rule hole)
                (step t2 (cl (not q) (not r)) :rule hole)
                (step t3 (cl (not s) (not (not r)) t) :rule hole)
                (step t4 (cl s (not t) u) :rule hole)
                (step t5 (cl p t (not t) u)
                    :rule resolution
                    :premises (t1 t2 t3 t4)
                    :args (q true (not r) true s false))": true,
            }
            "Only one pivot eliminated per clause" {
                "(step t1 (cl p q r) :rule hole)
                (step t2 (cl (not q) (not r)) :rule hole)
                (step t3 (cl p) :rule resolution :premises (t1 t2))": false,
            }
            "`th_resolution` may receive premises in wrong order" {
                "(step t1 (cl (not p) (not q) (not r)) :rule hole)
                (step t2 (cl p) :rule hole)
                (step t3 (cl q) :rule hole)
                (step t4 (cl r) :rule hole)
                (step t5 (cl) :rule th_resolution :premises (t4 t3 t2 t1))": true,

                "(step t1 (cl (not p) (not q) (not r)) :rule hole)
                (step t2 (cl p) :rule hole)
                (step t3 (cl q) :rule hole)
                (step t4 (cl r) :rule hole)
                (step t5 (cl) :rule th_resolution :premises (t1 t2 t3 t4))": true,
            }
            "Number of premises must be at least two" {
                "(step t1 (cl) :rule resolution)": false,

                "(assume h1 true)
                (step t2 (cl true) :rule resolution :premises (h1))": false,
            }
        }
    }

    #[test]
    fn strict_resolution() {
        test_cases! {
            definitions = "
                (declare-fun p () Bool)
                (declare-fun q () Bool)
                (declare-fun r () Bool)
                (declare-fun s () Bool)
                (declare-fun t () Bool)
            ",
            "Simple working examples" {
                "(step t1 (cl p q r) :rule hole)
                (step t2 (cl s (not r) t) :rule hole)
                (step t3 (cl p q s t)
                    :rule strict_resolution
                    :premises (t1 t2)
                    :args (r true))": true,
            }
            "No implicit reordering" {
                "(step t1 (cl p q r) :rule hole)
                (step t2 (cl s (not r) t) :rule hole)
                (step t3 (cl t s q p)
                    :rule strict_resolution
                    :premises (t1 t2)
                    :args (r true))": false,

                "(step t1 (cl p q) :rule hole)
                (step t2 (cl r (not q) s) :rule hole)
                (step t3 (cl (not r) t) :rule hole)
                (step t4 (cl p t s)
                    :rule strict_resolution
                    :premises (t1 t2 t3)
                    :args (q true r true))": false,
            }
            "No implicit removal of duplicates" {
                "(step t1 (cl p q r) :rule hole)
                (step t2 (cl (not q) s) :rule hole)
                (step t3 (cl (not r) s) :rule hole)
                (step t4 (cl p s s)
                    :rule strict_resolution
                    :premises (t1 t2 t3)
                    :args (q true r true))": true,

                "(step t1 (cl p q r) :rule hole)
                (step t2 (cl (not q) s) :rule hole)
                (step t3 (cl (not r) s) :rule hole)
                (step t4 (cl p s)
                    :rule strict_resolution
                    :premises (t1 t2 t3)
                    :args (q true r true))": false,

                // Duplicates also can't be implicitly introduced
                "(step t1 (cl p q r) :rule hole)
                (step t2 (cl s (not r) t) :rule hole)
                (step t3 (cl p q s t s)
                    :rule strict_resolution
                    :premises (t1 t2)
                    :args (r true))": false,
            }
        }
    }

    #[test]
    fn tautology() {
        test_cases! {
            definitions = "
                (declare-fun p () Bool)
                (declare-fun q () Bool)
                (declare-fun r () Bool)
                (declare-fun s () Bool)
            ",
            "Simple working examples" {
                "(step t1 (cl (not p) p) :rule hole)
                (step t2 (cl true) :rule tautology :premises (t1))": true,

                "(step t1 (cl p q (not q) r s) :rule hole)
                (step t2 (cl true) :rule tautology :premises (t1))": true,

                "(step t1 (cl p (not (not s)) q r (not (not (not s)))) :rule hole)
                (step t2 (cl true) :rule tautology  :premises (t1))": true,
            }
            "Conclusion is not \"true\"" {
                "(step t1 (cl p q (not q) r s) :rule hole)
                (step t2 (cl false) :rule tautology :premises (t1))": false,

                "(step t1 (cl p q (not q) r s) :rule hole)
                (step t2 (cl) :rule tautology :premises (t1))": false,
            }
            "Premise is not a tautology" {
                "(step t1 (cl p) :rule hole)
                (step t2 (cl true) :rule tautology :premises (t1))": false,

                "(step t1 (cl p (not (not s)) q r s) :rule hole)
                (step t2 (cl true) :rule tautology :premises (t1))": false,
            }
        }
    }

    #[test]
    fn contraction() {
        test_cases! {
            definitions = "
                (declare-fun p () Bool)
                (declare-fun q () Bool)
                (declare-fun r () Bool)
                (declare-fun s () Bool)
            ",
            "Simple working examples" {
                "(step t1 (cl p q q r s s) :rule hole)
                (step t2 (cl p q r s) :rule contraction :premises (t1))": true,

                "(step t1 (cl p p p q q r s s s) :rule hole)
                (step t2 (cl p q r s) :rule contraction :premises (t1))": true,

                "(step t1 (cl p q r s) :rule hole)
                (step t2 (cl p q r s) :rule contraction :premises (t1))": true,
            }
            "Number of premises != 1" {
                "(step t1 (cl p q) :rule contraction)": false,

                "(assume h1 q)
                (assume h2 p)
                (step t3 (cl p q) :rule contraction :premises (h1 h2))": false,
            }
            "Premise is not a \"step\" command" {
                "(assume h1 q)
                (step t2 (cl q) :rule contraction :premises (h1))": true,
            }
            "Not all terms removed" {
                "(step t1 (cl p p q q) :rule hole)
                (step t2 (cl p p q) :rule contraction :premises (t1))": true,

                "(step t1 (cl q p p q q) :rule hole)
                (step t2 (cl q p q) :rule contraction :premises (t1))": true,
            }
            "Terms are not in correct order" {
                "(step t1 (cl p q q r) :rule hole)
                (step t2 (cl p r q) :rule contraction :premises (t1))": true,
            }
            "Conclusion is missing terms" {
                "(step t1 (cl p q q r) :rule hole)
                (step t2 (cl p r) :rule contraction :premises (t1))": false,

                "(step t1 (cl p p q r) :rule hole)
                (step t2 (cl p q) :rule contraction :premises (t1))": false,
            }
            "Conclusion has extra term at the end" {
                "(step t1 (cl p p q) :rule hole)
                (step t2 (cl p q r s) :rule contraction :premises (t1))": false,
            }
        }
    }
}<|MERGE_RESOLUTION|>--- conflicted
+++ resolved
@@ -143,11 +143,7 @@
         .chunks(2)
         .map(|chunk| {
             let pivot = chunk[0].remove_all_negations();
-<<<<<<< HEAD
-            let polarity = &chunk[1];
-=======
             let polarity = chunk[1].clone();
->>>>>>> ae844d1b
             let polarity = if polarity.is_bool_true() {
                 true
             } else if polarity.is_bool_false() {
