--- conflicted
+++ resolved
@@ -468,15 +468,9 @@
     let res_args: Vec<_> = (0..size)
         .map(|i| {
             build_term!(
-<<<<<<< HEAD
-          pool,
-          (xor (xor (not {x[i].clone()}) false) {carries[i].clone()})
-        )
-=======
               pool,
               (xor (xor {x[i].clone()} {y[i].clone()}) {carries[i].clone()})
             )
->>>>>>> 5d53ad9d
         })
         .collect();
 
