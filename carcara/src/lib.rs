#![deny(clippy::disallowed_methods)]
#![deny(clippy::self_named_module_files)]
#![deny(clippy::undocumented_unsafe_blocks)]
#![warn(clippy::branches_sharing_code)]
#![warn(clippy::cloned_instead_of_copied)]
#![warn(clippy::copy_iterator)]
#![warn(clippy::dbg_macro)]
#![warn(clippy::doc_markdown)]
#![warn(clippy::equatable_if_let)]
#![warn(clippy::explicit_into_iter_loop)]
#![warn(clippy::explicit_iter_loop)]
#![warn(clippy::from_iter_instead_of_collect)]
#![warn(clippy::get_unwrap)]
#![warn(clippy::if_not_else)]
#![warn(clippy::implicit_clone)]
#![warn(clippy::inconsistent_struct_constructor)]
#![warn(clippy::index_refutable_slice)]
#![warn(clippy::inefficient_to_string)]
#![warn(clippy::items_after_statements)]
#![warn(clippy::large_types_passed_by_value)]
#![warn(clippy::manual_assert)]
#![warn(clippy::manual_ok_or)]
#![warn(clippy::map_unwrap_or)]
#![warn(clippy::match_wildcard_for_single_variants)]
#![warn(clippy::mixed_read_write_in_expression)]
#![warn(clippy::multiple_crate_versions)]
#![warn(clippy::redundant_closure_for_method_calls)]
#![warn(clippy::redundant_pub_crate)]
#![warn(clippy::semicolon_if_nothing_returned)]
#![warn(clippy::str_to_string)]
#![warn(clippy::string_to_string)]
#![warn(clippy::trivially_copy_pass_by_ref)]
#![warn(clippy::unnecessary_wraps)]
#![warn(clippy::unnested_or_patterns)]
#![warn(clippy::unused_self)]

#[macro_use]
pub mod ast;
pub mod benchmarking;
pub mod checker;
pub mod elaborator;
pub mod parser;
mod resolution;
mod utils;

use crate::benchmarking::{CollectResults, OnlineBenchmarkResults, RunMeasurement};
use checker::{error::CheckerError, CheckerStatistics};
use parser::{ParserError, Position};
use std::io;
use std::time::{Duration, Instant};
use thiserror::Error;

pub type CarcaraResult<T> = Result<T, Error>;

fn wrap_parser_error_message(e: &ParserError, pos: &Position) -> String {
    // For unclosed subproof errors, we don't print the position
    if matches!(e, ParserError::UnclosedSubproof(_)) {
        format!("parser error: {}", e)
    } else {
        format!("parser error: {} (on line {}, column {})", e, pos.0, pos.1)
    }
}

#[derive(Debug, Error)]
pub enum Error {
    #[error("IO error: {0}")]
    Io(#[from] io::Error),

    #[error("{}", wrap_parser_error_message(.0, .1))]
    Parser(ParserError, Position),

    #[error("checking failed on step '{step}' with rule '{rule}': {inner}")]
    Checker {
        inner: CheckerError,
        rule: String,
        step: String,
    },

    // While this is a kind of checking error, it does not happen in a specific step like all other
    // checker errors, so we model it as a different variant
    #[error("checker error: proof does not conclude empty clause")]
    DoesNotReachEmptyClause,
}

pub fn check<T: io::BufRead>(
    problem: T,
    proof: T,
    parser_config: parser::Config,
    checker_config: checker::Config,
    collect_stats: bool,
) -> Result<bool, Error> {
    let mut run_measures: RunMeasurement = RunMeasurement::default();

    // Parsing
    let total = Instant::now();
<<<<<<< HEAD
    let (prelude, proof, mut pool) = parser::parse_instance(problem, proof, parser_config)?;
=======
    let (problem, proof, mut pool) = parser::parse_instance(problem, proof, parser_config)?;
>>>>>>> ae844d1b
    run_measures.parsing = total.elapsed();

    // Checking
    let checking = Instant::now();
<<<<<<< HEAD
    let mut checker = checker::ProofChecker::new(&mut pool, checker_config, &prelude);
=======
    let mut checker = checker::ProofChecker::new(&mut pool, checker_config);
>>>>>>> ae844d1b
    if collect_stats {
        let mut checker_stats = CheckerStatistics {
            file_name: "this",
            polyeq_time: Duration::ZERO,
            assume_time: Duration::ZERO,
            assume_core_time: Duration::ZERO,
            results: OnlineBenchmarkResults::new(),
        };
        let res = checker.check_with_stats(&problem, &proof, &mut checker_stats);

        run_measures.checking = checking.elapsed();
        run_measures.total = total.elapsed();

        checker_stats.results.add_run_measurement(
            &("this".to_owned(), 0),
            RunMeasurement {
                parsing: run_measures.parsing,
                checking: run_measures.checking,
                elaboration: run_measures.elaboration,
                scheduling: run_measures.scheduling,
                total: run_measures.total,
                polyeq: checker_stats.polyeq_time,
                assume: checker_stats.assume_time,
                assume_core: checker_stats.assume_core_time,
                elaboration_pipeline: Vec::new(),
            },
        );
        // Print the statistics
        checker_stats.results.print(false);

        res
    } else {
        checker.check(&problem, &proof)
    }
}

pub fn check_parallel<T: io::BufRead>(
    problem: T,
    proof: T,
    parser_config: parser::Config,
    checker_config: checker::Config,
    collect_stats: bool,
    num_threads: usize,
    stack_size: usize,
) -> Result<bool, Error> {
    use crate::checker::Scheduler;
    use std::sync::Arc;
    let mut run_measures: RunMeasurement = RunMeasurement::default();

    // Parsing
    let total = Instant::now();
<<<<<<< HEAD
    let (prelude, proof, pool) = parser::parse_instance(problem, proof, parser_config)?;
=======
    let (problem, proof, pool) = parser::parse_instance(problem, proof, parser_config)?;
>>>>>>> ae844d1b
    run_measures.parsing = total.elapsed();

    // Checking
    let checking = Instant::now();
    let (scheduler, schedule_context_usage) = Scheduler::new(num_threads, &proof);
    run_measures.scheduling = checking.elapsed();
    let mut checker = checker::ParallelProofChecker::new(
        Arc::new(pool),
        checker_config,
<<<<<<< HEAD
        &prelude,
=======
        &problem.prelude,
>>>>>>> ae844d1b
        &schedule_context_usage,
        stack_size,
    );

    if collect_stats {
        let mut checker_stats = CheckerStatistics {
            file_name: "this",
            polyeq_time: Duration::ZERO,
            assume_time: Duration::ZERO,
            assume_core_time: Duration::ZERO,
            results: OnlineBenchmarkResults::new(),
        };
        let res = checker.check_with_stats(&problem, &proof, &scheduler, &mut checker_stats);

        run_measures.checking = checking.elapsed();
        run_measures.total = total.elapsed();

        checker_stats.results.add_run_measurement(
            &("this".to_owned(), 0),
            RunMeasurement {
                parsing: run_measures.parsing,
                checking: run_measures.checking,
                elaboration: run_measures.elaboration,
                scheduling: run_measures.scheduling,
                total: run_measures.total,
                polyeq: checker_stats.polyeq_time,
                assume: checker_stats.assume_time,
                assume_core: checker_stats.assume_core_time,
                elaboration_pipeline: Vec::new(),
            },
        );
        // Print the statistics
        checker_stats.results.print(false);

        res
    } else {
        checker.check(&problem, &proof, &scheduler)
    }
}

pub fn check_and_elaborate<T: io::BufRead>(
    problem: T,
    proof: T,
    parser_config: parser::Config,
    checker_config: checker::Config,
    elaborator_config: elaborator::Config,
    pipeline: Vec<elaborator::ElaborationStep>,
    collect_stats: bool,
<<<<<<< HEAD
) -> Result<(bool, ast::ProblemPrelude, ast::Proof, ast::PrimitivePool), Error> {
=======
) -> Result<(bool, ast::Problem, ast::Proof, ast::PrimitivePool), Error> {
>>>>>>> ae844d1b
    let mut run: RunMeasurement = RunMeasurement::default();

    // Parsing
    let total = Instant::now();
<<<<<<< HEAD
    let (prelude, proof, mut pool) = parser::parse_instance(problem, proof, parser_config)?;
=======
    let (problem, proof, mut pool) = parser::parse_instance(problem, proof, parser_config)?;
>>>>>>> ae844d1b
    run.parsing = total.elapsed();

    let mut stats = OnlineBenchmarkResults::new();

    // Checking
    let checking = Instant::now();
<<<<<<< HEAD
    let mut checker = checker::ProofChecker::new(&mut pool, checker_config, &prelude);
=======
    let mut checker = checker::ProofChecker::new(&mut pool, checker_config);
>>>>>>> ae844d1b
    let checking_result = if collect_stats {
        let mut checker_stats = CheckerStatistics {
            file_name: "this",
            polyeq_time: Duration::ZERO,
            assume_time: Duration::ZERO,
            assume_core_time: Duration::ZERO,
            results: std::mem::take(&mut stats),
        };

<<<<<<< HEAD
        let res = checker.check_with_stats(&proof, &mut checker_stats);
=======
        let res = checker.check_with_stats(&problem, &proof, &mut checker_stats);
>>>>>>> ae844d1b
        run.checking = checking.elapsed();
        run.polyeq = checker_stats.polyeq_time;
        run.assume = checker_stats.assume_time;
        run.assume_core = checker_stats.assume_core_time;

        stats = checker_stats.results;
        res
    } else {
<<<<<<< HEAD
        checker.check(&proof)
=======
        checker.check(&problem, &proof)
>>>>>>> ae844d1b
    }?;

    // Elaborating
    let elaboration = Instant::now();

    let node = ast::ProofNode::from_commands(proof.commands);
    let (elaborated, pipeline_durations) =
<<<<<<< HEAD
        elaborator::Elaborator::new(&mut pool, &proof.premises, &prelude, elaborator_config)
=======
        elaborator::Elaborator::new(&mut pool, &problem, elaborator_config)
>>>>>>> ae844d1b
            .elaborate_with_stats(&node, pipeline);
    let elaborated = ast::Proof {
        commands: elaborated.into_commands(),
        ..proof
    };

    if collect_stats {
        run.elaboration = elaboration.elapsed();
        run.total = total.elapsed();
        run.elaboration_pipeline = pipeline_durations;

        stats.add_run_measurement(&("this".to_owned(), 0), run);

        stats.print(false);
    }

<<<<<<< HEAD
    Ok((checking_result, prelude, elaborated, pool))
=======
    Ok((checking_result, problem, elaborated, pool))
>>>>>>> ae844d1b
}

pub fn generate_lia_smt_instances<T: io::BufRead>(
    problem: T,
    proof: T,
    config: parser::Config,
    use_sharing: bool,
) -> Result<Vec<(String, String)>, Error> {
    use std::fmt::Write;
<<<<<<< HEAD
    let (prelude, proof, mut pool) = parser::parse_instance(problem, proof, config)?;
=======
    let (problem, proof, mut pool) = parser::parse_instance(problem, proof, config)?;
>>>>>>> ae844d1b

    let mut iter = proof.iter();
    let mut result = Vec::new();
    while let Some(command) = iter.next() {
        if let ast::ProofCommand::Step(step) = command {
            if step.rule == "lia_generic" {
                if iter.depth() > 0 {
                    log::error!(
                        "generating SMT instance for step inside subproof is not supported"
                    );
                    continue;
                }

<<<<<<< HEAD
                let mut problem = String::new();
                write!(&mut problem, "{}", prelude).unwrap();
=======
                let mut problem_string = String::new();
                write!(&mut problem_string, "{}", problem.prelude).unwrap();
>>>>>>> ae844d1b

                let mut bytes = Vec::new();
                ast::printer::write_lia_smt_instance(
                    &mut pool,
<<<<<<< HEAD
                    &prelude,
=======
                    &problem.prelude,
>>>>>>> ae844d1b
                    &mut bytes,
                    &step.clause,
                    use_sharing,
                )
                .unwrap();
<<<<<<< HEAD
                write!(&mut problem, "{}", String::from_utf8(bytes).unwrap()).unwrap();

                writeln!(&mut problem, "(check-sat)").unwrap();
                writeln!(&mut problem, "(exit)").unwrap();

                result.push((step.id.clone(), problem));
=======
                write!(&mut problem_string, "{}", String::from_utf8(bytes).unwrap()).unwrap();

                writeln!(&mut problem_string, "(check-sat)").unwrap();
                writeln!(&mut problem_string, "(exit)").unwrap();

                result.push((step.id.clone(), problem_string));
>>>>>>> ae844d1b
            }
        }
    }
    Ok(result)
}<|MERGE_RESOLUTION|>--- conflicted
+++ resolved
@@ -93,20 +93,12 @@
 
     // Parsing
     let total = Instant::now();
-<<<<<<< HEAD
-    let (prelude, proof, mut pool) = parser::parse_instance(problem, proof, parser_config)?;
-=======
     let (problem, proof, mut pool) = parser::parse_instance(problem, proof, parser_config)?;
->>>>>>> ae844d1b
     run_measures.parsing = total.elapsed();
 
     // Checking
     let checking = Instant::now();
-<<<<<<< HEAD
-    let mut checker = checker::ProofChecker::new(&mut pool, checker_config, &prelude);
-=======
-    let mut checker = checker::ProofChecker::new(&mut pool, checker_config);
->>>>>>> ae844d1b
+    let mut checker = checker::ProofChecker::new(&mut pool, checker_config, &problem.prelude);
     if collect_stats {
         let mut checker_stats = CheckerStatistics {
             file_name: "this",
@@ -158,11 +150,7 @@
 
     // Parsing
     let total = Instant::now();
-<<<<<<< HEAD
-    let (prelude, proof, pool) = parser::parse_instance(problem, proof, parser_config)?;
-=======
     let (problem, proof, pool) = parser::parse_instance(problem, proof, parser_config)?;
->>>>>>> ae844d1b
     run_measures.parsing = total.elapsed();
 
     // Checking
@@ -172,11 +160,7 @@
     let mut checker = checker::ParallelProofChecker::new(
         Arc::new(pool),
         checker_config,
-<<<<<<< HEAD
-        &prelude,
-=======
         &problem.prelude,
->>>>>>> ae844d1b
         &schedule_context_usage,
         stack_size,
     );
@@ -225,31 +209,19 @@
     elaborator_config: elaborator::Config,
     pipeline: Vec<elaborator::ElaborationStep>,
     collect_stats: bool,
-<<<<<<< HEAD
-) -> Result<(bool, ast::ProblemPrelude, ast::Proof, ast::PrimitivePool), Error> {
-=======
 ) -> Result<(bool, ast::Problem, ast::Proof, ast::PrimitivePool), Error> {
->>>>>>> ae844d1b
     let mut run: RunMeasurement = RunMeasurement::default();
 
     // Parsing
     let total = Instant::now();
-<<<<<<< HEAD
-    let (prelude, proof, mut pool) = parser::parse_instance(problem, proof, parser_config)?;
-=======
     let (problem, proof, mut pool) = parser::parse_instance(problem, proof, parser_config)?;
->>>>>>> ae844d1b
     run.parsing = total.elapsed();
 
     let mut stats = OnlineBenchmarkResults::new();
 
     // Checking
     let checking = Instant::now();
-<<<<<<< HEAD
-    let mut checker = checker::ProofChecker::new(&mut pool, checker_config, &prelude);
-=======
-    let mut checker = checker::ProofChecker::new(&mut pool, checker_config);
->>>>>>> ae844d1b
+    let mut checker = checker::ProofChecker::new(&mut pool, checker_config, &problem.prelude);
     let checking_result = if collect_stats {
         let mut checker_stats = CheckerStatistics {
             file_name: "this",
@@ -259,11 +231,7 @@
             results: std::mem::take(&mut stats),
         };
 
-<<<<<<< HEAD
-        let res = checker.check_with_stats(&proof, &mut checker_stats);
-=======
         let res = checker.check_with_stats(&problem, &proof, &mut checker_stats);
->>>>>>> ae844d1b
         run.checking = checking.elapsed();
         run.polyeq = checker_stats.polyeq_time;
         run.assume = checker_stats.assume_time;
@@ -272,11 +240,7 @@
         stats = checker_stats.results;
         res
     } else {
-<<<<<<< HEAD
-        checker.check(&proof)
-=======
         checker.check(&problem, &proof)
->>>>>>> ae844d1b
     }?;
 
     // Elaborating
@@ -284,11 +248,7 @@
 
     let node = ast::ProofNode::from_commands(proof.commands);
     let (elaborated, pipeline_durations) =
-<<<<<<< HEAD
-        elaborator::Elaborator::new(&mut pool, &proof.premises, &prelude, elaborator_config)
-=======
         elaborator::Elaborator::new(&mut pool, &problem, elaborator_config)
->>>>>>> ae844d1b
             .elaborate_with_stats(&node, pipeline);
     let elaborated = ast::Proof {
         commands: elaborated.into_commands(),
@@ -305,11 +265,7 @@
         stats.print(false);
     }
 
-<<<<<<< HEAD
-    Ok((checking_result, prelude, elaborated, pool))
-=======
     Ok((checking_result, problem, elaborated, pool))
->>>>>>> ae844d1b
 }
 
 pub fn generate_lia_smt_instances<T: io::BufRead>(
@@ -319,11 +275,7 @@
     use_sharing: bool,
 ) -> Result<Vec<(String, String)>, Error> {
     use std::fmt::Write;
-<<<<<<< HEAD
-    let (prelude, proof, mut pool) = parser::parse_instance(problem, proof, config)?;
-=======
     let (problem, proof, mut pool) = parser::parse_instance(problem, proof, config)?;
->>>>>>> ae844d1b
 
     let mut iter = proof.iter();
     let mut result = Vec::new();
@@ -337,42 +289,24 @@
                     continue;
                 }
 
-<<<<<<< HEAD
-                let mut problem = String::new();
-                write!(&mut problem, "{}", prelude).unwrap();
-=======
                 let mut problem_string = String::new();
                 write!(&mut problem_string, "{}", problem.prelude).unwrap();
->>>>>>> ae844d1b
 
                 let mut bytes = Vec::new();
                 ast::printer::write_lia_smt_instance(
                     &mut pool,
-<<<<<<< HEAD
-                    &prelude,
-=======
                     &problem.prelude,
->>>>>>> ae844d1b
                     &mut bytes,
                     &step.clause,
                     use_sharing,
                 )
                 .unwrap();
-<<<<<<< HEAD
-                write!(&mut problem, "{}", String::from_utf8(bytes).unwrap()).unwrap();
-
-                writeln!(&mut problem, "(check-sat)").unwrap();
-                writeln!(&mut problem, "(exit)").unwrap();
-
-                result.push((step.id.clone(), problem));
-=======
                 write!(&mut problem_string, "{}", String::from_utf8(bytes).unwrap()).unwrap();
 
                 writeln!(&mut problem_string, "(check-sat)").unwrap();
                 writeln!(&mut problem_string, "(exit)").unwrap();
 
                 result.push((step.id.clone(), problem_string));
->>>>>>> ae844d1b
             }
         }
     }
