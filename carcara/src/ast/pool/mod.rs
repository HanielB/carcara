--- conflicted
+++ resolved
@@ -232,11 +232,10 @@
                         };
                         Sort::BitVec(extension_width + bv_width)
                     }
-<<<<<<< HEAD
-                    IndexedOperator::RotateLeft | IndexedOperator::RotateRight => {
+                    ParamOperator::RotateLeft | ParamOperator::RotateRight => {
                         self.compute_sort(&args[0]).as_sort().unwrap().clone()
                     }
-                    IndexedOperator::Repeat => {
+                    ParamOperator::Repeat => {
                         let repetitions = op_args[0].as_integer().unwrap();
                         let Sort::BitVec(bv_width) =
                             self.compute_sort(&args[0]).as_sort().unwrap().clone()
@@ -246,10 +245,7 @@
                         Sort::BitVec(repetitions * bv_width)
                     }
 
-                    IndexedOperator::BvConst => unreachable!(
-=======
                     ParamOperator::BvConst => unreachable!(
->>>>>>> 1162172f
                         "bv const should be handled by the parser and transfromed into a constant"
                     ),
                     ParamOperator::BvBitOf => Sort::Bool,
