//! This module implements `TermPool`, a structure that stores terms and implements hash consing.

pub mod advanced;
mod storage;

use super::{Binder, Operator, Rc, Sort, Substitution, Term};
use crate::ast::{Constant, ParamOperator};
use indexmap::{IndexMap, IndexSet};
use rug::Integer;
use std::any::Any;
use storage::Storage;

// pub use substitution::{Substitution, SubstitutionError};

/// A `step` command.
#[derive(Debug, Clone)]
pub struct DatatypeDef {
    /// The datatype name
    pub name: String,
    // For each constructor, its selectors and tester
    pub cons_map: IndexMap<Rc<Term>, (Vec<Rc<Term>>, Rc<Term>)>,
}

pub trait TermPool {
    /// Returns the term corresponding to the boolean constant `true`.
    fn bool_true(&mut self) -> Rc<Term> {
        self.bool_constant(true)
    }

    /// Returns the term corresponding to the boolean constant `false`.
    fn bool_false(&mut self) -> Rc<Term> {
        self.bool_constant(false)
    }

    /// Returns the term corresponding to the boolean constant determined by `value`.
    fn bool_constant(&mut self, value: bool) -> Rc<Term> {
        self.add(Term::new_bool(value))
    }

    /// Takes a term and returns a possibly newly allocated `Rc` that references it.
    ///
    /// If the term was not originally in the term pool, it is added to it. Otherwise, this method
    /// just returns an `Rc` pointing to the existing allocation. This method also computes the
    /// term's sort, and adds it to the sort cache.
    fn add(&mut self, term: Term) -> Rc<Term>;
    /// Takes a vector of terms and calls [`TermPool::add`] on each.
    fn add_all(&mut self, terms: Vec<Term>) -> Vec<Rc<Term>> {
        terms.into_iter().map(|t| self.add(t)).collect()
    }
    /// Returns the sort of the given term.
    ///
    /// This method assumes that the sorts of any subterms have already been checked, and are
    /// correct. If `term` is itself a sort, this simply returns that sort.
    fn sort(&self, term: &Rc<Term>) -> Rc<Term>;
    /// Returns an `IndexSet` containing all the free variables in the given term.
    ///
    /// This method uses a cache, so there is no additional cost to computing the free variables of
    /// a term multiple times.
    fn free_vars(&mut self, term: &Rc<Term>) -> IndexSet<Rc<Term>>;

    fn dt_def(&self, sort: &Rc<Term>) -> &DatatypeDef;

    fn as_any_mut(&mut self) -> &mut dyn Any;
}

/// A structure to store and manage all allocated terms.
///
/// You can add a `Term` to the pool using [`PrimitivePool::add`], which will return an `Rc<Term>`. This
/// struct ensures that, if two equal terms are added to a pool, they will be in the same
/// allocation. This invariant allows terms to be safely compared and hashed by reference, instead
/// of by value (see [`Rc`]).
///
/// This struct also provides other utility methods, like computing the sort of a term (see
/// [`PrimitivePool::sort`]) or its free variables (see [`PrimitivePool::free_vars`]).
#[derive(Debug, Default)]
pub struct PrimitivePool {
    pub(crate) storage: Storage,
    pub(crate) free_vars_cache: IndexMap<Rc<Term>, IndexSet<Rc<Term>>>,
    pub(crate) sorts_cache: IndexMap<Rc<Term>, Rc<Term>>,
    pub(crate) dt_defs: IndexMap<Rc<Term>, DatatypeDef>,
}

impl PrimitivePool {
    /// Constructs a new `TermPool`. This new pool will already contain the boolean constants `true`
    /// and `false`, as well as the `Bool` sort.
    pub fn new() -> Self {
        Self::default()
    }

    /// Computes the sort of a term and adds it to the sort cache.
    fn compute_sort(&mut self, term: &Rc<Term>) -> Rc<Term> {
        if let Some(sort) = self.sorts_cache.get(term) {
            return sort.clone();
        }

        let result: Sort = match term.as_ref() {
            Term::Const(c) => match c {
                Constant::Integer(_) => Sort::Int,
                Constant::Real(_) => Sort::Real,
                Constant::String(_) => Sort::String,
                Constant::BitVec(_, w) => Sort::BitVec(w.clone()),
            },
            Term::Var(_, sort) => sort.as_sort().unwrap().clone(),
            Term::Op(op, args) => match op {
                Operator::True
                | Operator::False
                | Operator::Not
                | Operator::Implies
                | Operator::And
                | Operator::Or
                | Operator::Xor
                | Operator::Equals
                | Operator::Distinct
                | Operator::LessThan
                | Operator::GreaterThan
                | Operator::LessEq
                | Operator::GreaterEq
                | Operator::IsInt
                | Operator::StrLessThan
                | Operator::StrLessEq
                | Operator::PrefixOf
                | Operator::SuffixOf
                | Operator::Contains
                | Operator::StrIsDigit
                | Operator::StrInRe
                | Operator::BvULt
                | Operator::BvULe
                | Operator::BvUGt
                | Operator::BvUGe
                | Operator::BvSLt
                | Operator::BvSLe
                | Operator::BvSGt
                | Operator::BvSGe
                | Operator::Cl
                | Operator::Delete => Sort::Bool,

                Operator::BvSize | Operator::UBvToInt | Operator::SBvToInt => Sort::Int,

                Operator::BvAdd
                | Operator::BvSub
                | Operator::BvNot
                | Operator::BvNeg
                | Operator::BvAnd
                | Operator::BvOr
                | Operator::BvMul
                | Operator::BvUDiv
                | Operator::BvURem
                | Operator::BvShl
                | Operator::BvLShr
                | Operator::BvNAnd
                | Operator::BvNOr
                | Operator::BvXor
                | Operator::BvXNor
                | Operator::BvSDiv
                | Operator::BvSRem
                | Operator::BvSMod
                | Operator::BvAShr => {
                    let Sort::BitVec(width) =
                        self.compute_sort(&args[0]).as_sort().unwrap().clone()
                    else {
                        unreachable!()
                    };
                    Sort::BitVec(width)
                }
                Operator::BvComp => Sort::BitVec(Integer::ONE.into()),
                Operator::BvBbTerm | Operator::BvPBbTerm => Sort::BitVec(Integer::from(args.len())),
                Operator::BvConst => {
                    let bvsize = args[1].as_integer().unwrap();
                    Sort::BitVec(bvsize)
                }
                Operator::BvConcat => {
                    let mut total_width = Integer::ZERO;
                    for arg in args {
                        let Sort::BitVec(arg_width) =
                            self.compute_sort(arg).as_sort().unwrap().clone()
                        else {
                            unreachable!()
                        };
                        total_width += arg_width;
                    }
                    Sort::BitVec(total_width)
                }
                Operator::Ite => self.compute_sort(&args[1]).as_sort().unwrap().clone(),
                Operator::Abs => self.compute_sort(&args[0]).as_sort().unwrap().clone(),
                Operator::Add | Operator::Sub | Operator::Mult => {
                    if args
                        .iter()
                        .any(|a| self.compute_sort(a).as_sort().unwrap() == &Sort::Real)
                    {
                        Sort::Real
                    } else {
                        Sort::Int
                    }
                }
                Operator::RealDiv | Operator::ToReal => Sort::Real,
                Operator::IntDiv | Operator::Mod | Operator::ToInt => Sort::Int,
                Operator::Select => match self.compute_sort(&args[0]).as_sort().unwrap() {
                    Sort::Array(_, y) => y.as_sort().unwrap().clone(),
                    _ => unreachable!(),
                },
                Operator::Store => self.compute_sort(&args[0]).as_sort().unwrap().clone(),
                Operator::StrLen | Operator::IndexOf | Operator::StrToCode | Operator::StrToInt => {
                    Sort::Int
                }
                Operator::StrConcat
                | Operator::CharAt
                | Operator::Substring
                | Operator::Replace
                | Operator::ReplaceAll
                | Operator::ReplaceRe
                | Operator::ReplaceReAll
                | Operator::StrFromCode
                | Operator::StrFromInt => Sort::String,
                Operator::StrToRe
                | Operator::ReNone
                | Operator::ReAll
                | Operator::ReAllChar
                | Operator::ReConcat
                | Operator::ReUnion
                | Operator::ReIntersection
                | Operator::ReKleeneClosure
                | Operator::ReComplement
                | Operator::ReDiff
                | Operator::ReKleeneCross
                | Operator::ReOption
                | Operator::ReRange => Sort::RegLan,
                Operator::RareList => Sort::RareList,
            },
            Term::App(f, args) => {
                match self.compute_sort(f).as_sort().unwrap() {
                    Sort::Function(sorts) => sorts.last().unwrap().as_sort().unwrap().clone(),
                    Sort::ParamSort(_, p_sort) => {
                        let p_function_sort = p_sort.as_sort().unwrap();
                        if let Sort::Function(sorts) = p_function_sort {
                            // match with sorts of args, apply the resulting substitution on the return sort
                            let mut map = IndexMap::new();
                            for i in 0..args.len() {
                                let sort_i = sorts[i].as_sort().unwrap();
                                let arg_sort_i =
                                    self.compute_sort(&args[i]).as_sort().unwrap().clone();
                                if !sort_i.match_with(&arg_sort_i, &mut map) {
                                    unreachable!();
                                }
                            }
                            let substitution: IndexMap<_, _> = map
                                .into_iter()
                                .map(|(var_name, sort)| {
                                    let var = Term::Sort(Sort::Var(var_name));
                                    let sort_t = Term::Sort(sort);
                                    (self.add(var), self.add(sort_t))
                                })
                                .collect();
                            Substitution::new(self, substitution)
                                .unwrap()
<<<<<<< HEAD
                                .apply(self, &sorts.last().unwrap())
=======
                                .apply(self, sorts.last().unwrap())
>>>>>>> ef9ecaf8
                                .as_sort()
                                .unwrap()
                                .clone()
                        } else {
                            unreachable!()
                        }
                    }
                    _ => unreachable!(), // We assume that the function is correctly sorted
                }
            }
            Term::Sort(_) => Sort::Type,
            Term::Binder(Binder::Forall | Binder::Exists, _, _) => Sort::Bool,
            Term::Binder(Binder::Choice, v, _) => v[0].1.as_sort().unwrap().clone(),
            Term::Binder(Binder::Lambda, bindings, body) => {
                let mut result: Vec<_> =
                    bindings.iter().map(|(_name, sort)| sort.clone()).collect();
                result.push(self.compute_sort(body));
                Sort::Function(result)
            }
            Term::Let(_, inner) => self.compute_sort(inner).as_sort().unwrap().clone(),
            Term::Match(_, patterns) => self
                .compute_sort(&patterns.last().unwrap().2)
                .as_sort()
                .unwrap()
                .clone(),
            Term::ParamOp { op, op_args, args } => {
                let sort = match op {
                    ParamOperator::BvExtract => {
                        let i = op_args[0].as_integer().unwrap();
                        let j = op_args[1].as_integer().unwrap();
                        Sort::BitVec(i - j + Integer::ONE)
                    }
                    ParamOperator::ZeroExtend | ParamOperator::SignExtend => {
                        let extension_width = op_args[0].as_integer().unwrap();
                        let Sort::BitVec(bv_width) =
                            self.compute_sort(&args[0]).as_sort().unwrap().clone()
                        else {
                            unreachable!()
                        };
                        Sort::BitVec(extension_width + bv_width)
                    }
                    ParamOperator::RotateLeft | ParamOperator::RotateRight => {
                        self.compute_sort(&args[0]).as_sort().unwrap().clone()
                    }
                    ParamOperator::Repeat => {
                        let repetitions = op_args[0].as_integer().unwrap();
                        let Sort::BitVec(bv_width) =
                            self.compute_sort(&args[0]).as_sort().unwrap().clone()
                        else {
                            unreachable!()
                        };
                        Sort::BitVec(repetitions * bv_width)
                    }

                    ParamOperator::BvConst => unreachable!(
                        "bv const should be handled by the parser and transformed into a constant"
                    ),
                    ParamOperator::IntToBv => {
                        let bvsize = op_args[0].as_integer().unwrap();
                        Sort::BitVec(bvsize)
                    }
                    ParamOperator::BvBitOf | ParamOperator::Tester => Sort::Bool,
                    ParamOperator::BvIntOf => Sort::Int,
                    ParamOperator::RePower | ParamOperator::ReLoop => Sort::RegLan,
                    ParamOperator::ArrayConst => op_args[0].as_sort().unwrap().clone(),
                };
                sort
            }
        };
        let sort = self.storage.add(Term::Sort(result));
        self.sorts_cache.insert(term.clone(), sort);
        self.sorts_cache[term].clone()
    }

    fn add_with_priorities<const N: usize>(
        &mut self,
        term: Term,
        prior_pools: [&PrimitivePool; N],
    ) -> Rc<Term> {
        for p in prior_pools {
            // If this prior pool has the term
            if let Some(entry) = p.storage.get(&term) {
                return entry.clone();
            }
        }
        self.add(term)
    }

    fn sort_with_priorities<const N: usize>(
        &mut self,
        term: &Rc<Term>,
        prior_pools: [&PrimitivePool; N],
    ) -> Rc<Term> {
        for p in prior_pools {
            if let Some(sort) = p.sorts_cache.get(term) {
                return sort.clone();
            }
        }
        self.sorts_cache[term].clone()
    }

    // TODO: Try to workaround the lifetime specifiers and return a ref
    pub fn free_vars_with_priorities<const N: usize>(
        &mut self,
        term: &Rc<Term>,
        prior_pools: [&PrimitivePool; N],
    ) -> IndexSet<Rc<Term>> {
        for p in prior_pools {
            if let Some(set) = p.free_vars_cache.get(term) {
                return set.clone();
            }
        }

        if let Some(set) = self.free_vars_cache.get(term) {
            return set.clone();
        }

        let set = match term.as_ref() {
            Term::App(f, args) => {
                let mut set = self.free_vars_with_priorities(f, prior_pools);
                for a in args {
                    set.extend(self.free_vars_with_priorities(a, prior_pools).into_iter());
                }
                set
            }
            Term::Op(_, args) => {
                let mut set = IndexSet::new();
                for a in args {
                    set.extend(self.free_vars_with_priorities(a, prior_pools).into_iter());
                }
                set
            }
            Term::Binder(_, bindings, inner) => {
                let mut vars = self.free_vars_with_priorities(inner, prior_pools);
                for bound_var in bindings {
                    let term = self.add_with_priorities(bound_var.clone().into(), prior_pools);
                    vars.remove(&term);
                }
                vars
            }
            Term::Let(bindings, inner) => {
                let mut vars = self.free_vars_with_priorities(inner, prior_pools);
                for (var, value) in bindings {
                    let sort = self.sort_with_priorities(value, prior_pools);
                    let term = self.add_with_priorities((var.clone(), sort).into(), prior_pools);
                    vars.remove(&term);
                }
                vars
            }
            Term::Match(term, patterns) => {
                let mut vars = self.free_vars_with_priorities(term, prior_pools);
                for (bindings, _, res) in patterns {
                    let mut res_vars = self.free_vars_with_priorities(res, prior_pools);
                    for bound_var in bindings {
                        let term = self.add_with_priorities(bound_var.clone().into(), prior_pools);
                        res_vars.remove(&term);
                    }
                    vars.extend(res_vars.into_iter());
                }
                vars
            }
            Term::Var(..) => {
                let mut set = IndexSet::with_capacity(1);
                set.insert(term.clone());
                set
            }
            Term::Const(_) | Term::Sort(_) => IndexSet::new(),
            Term::ParamOp { op: _, op_args: _, args } => {
                let mut set = IndexSet::new();
                for a in args {
                    set.extend(self.free_vars_with_priorities(a, prior_pools).into_iter());
                }
                set
            }
        };
        self.free_vars_cache.insert(term.clone(), set);
        self.free_vars_cache.get(term).unwrap().clone()
    }

    pub fn add_dt_def(&mut self, sort: &Rc<Term>, def: &DatatypeDef) {
        if !sort.is_sort_dt() {
            // return Err(ParserError::ExpectedDTSort(sort.clone()));
            unreachable!();
        }
        self.dt_defs.insert(sort.clone(), def.clone());
    }
}

impl TermPool for PrimitivePool {
    fn add(&mut self, term: Term) -> Rc<Term> {
        let term = self.storage.add(term);
        self.compute_sort(&term);
        term
    }

    fn sort(&self, term: &Rc<Term>) -> Rc<Term> {
        self.sorts_cache[term].clone()
    }

    fn free_vars(&mut self, term: &Rc<Term>) -> IndexSet<Rc<Term>> {
        self.free_vars_with_priorities(term, [])
    }

    fn dt_def(&self, sort: &Rc<Term>) -> &DatatypeDef {
        if !sort.is_sort_dt() {
            // return Err(ParserError::ExpectedDTSort(sort.clone()));
            unreachable!();
        }
        &self.dt_defs[sort]
    }

    fn as_any_mut(&mut self) -> &mut dyn Any {
        self
    }
}<|MERGE_RESOLUTION|>--- conflicted
+++ resolved
@@ -252,11 +252,7 @@
                                 .collect();
                             Substitution::new(self, substitution)
                                 .unwrap()
-<<<<<<< HEAD
-                                .apply(self, &sorts.last().unwrap())
-=======
                                 .apply(self, sorts.last().unwrap())
->>>>>>> ef9ecaf8
                                 .as_sort()
                                 .unwrap()
                                 .clone()
