--- conflicted
+++ resolved
@@ -130,17 +130,6 @@
                 | Operator::BvSLt
                 | Operator::BvSLe
                 | Operator::BvSGt
-<<<<<<< HEAD
-                | Operator::BvSGe => Sort::Bool,
-
-                Operator::BvSize | Operator::UBvToInt | Operator::SBvToInt => Sort::Int,
-
-                Operator::BvNot
-                | Operator::BvNeg
-                | Operator::BvAnd
-                | Operator::BvOr
-                | Operator::BvAdd
-=======
                 | Operator::BvSGe
                 | Operator::Cl
                 | Operator::Delete => Sort::Bool,
@@ -153,7 +142,6 @@
                 | Operator::BvNeg
                 | Operator::BvAnd
                 | Operator::BvOr
->>>>>>> 578e533f
                 | Operator::BvMul
                 | Operator::BvUDiv
                 | Operator::BvURem
@@ -163,10 +151,6 @@
                 | Operator::BvNOr
                 | Operator::BvXor
                 | Operator::BvXNor
-<<<<<<< HEAD
-                | Operator::BvSub
-=======
->>>>>>> 578e533f
                 | Operator::BvSDiv
                 | Operator::BvSRem
                 | Operator::BvSMod
@@ -179,19 +163,11 @@
                     Sort::BitVec(width)
                 }
                 Operator::BvComp => Sort::BitVec(Integer::ONE.into()),
-<<<<<<< HEAD
-                Operator::BvBbTerm => Sort::BitVec(Integer::from(args.len())),
-=======
                 Operator::BvBbTerm | Operator::BvPBbTerm => Sort::BitVec(Integer::from(args.len())),
->>>>>>> 578e533f
                 Operator::BvConst => {
                     let bvsize = args[1].as_integer().unwrap();
                     Sort::BitVec(bvsize)
                 }
-<<<<<<< HEAD
-
-=======
->>>>>>> 578e533f
                 Operator::BvConcat => {
                     let mut total_width = Integer::ZERO;
                     for arg in args {
@@ -338,12 +314,8 @@
                         let bvsize = op_args[0].as_integer().unwrap();
                         Sort::BitVec(bvsize)
                     }
-<<<<<<< HEAD
                     ParamOperator::BvBitOf | ParamOperator::Tester => Sort::Bool,
-=======
-                    ParamOperator::BvBitOf => Sort::Bool,
                     ParamOperator::BvIntOf => Sort::Int,
->>>>>>> 578e533f
                     ParamOperator::RePower | ParamOperator::ReLoop => Sort::RegLan,
                     ParamOperator::ArrayConst => op_args[0].as_sort().unwrap().clone(),
                 };
