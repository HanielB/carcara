--- conflicted
+++ resolved
@@ -158,11 +158,8 @@
     (@GET_VARIANT >)        => { $crate::ast::Operator::GreaterThan };
     (@GET_VARIANT <=)       => { $crate::ast::Operator::LessEq };
     (@GET_VARIANT >=)       => { $crate::ast::Operator::GreaterEq };
-<<<<<<< HEAD
     (@GET_VARIANT bvult)    => { $crate::ast::Operator::BvULt };
-=======
     (@GET_VARIANT bvadd)    => { $crate::ast::Operator::BvAdd };
->>>>>>> f512d0a1
 
     (@GET_VARIANT extract)     => { $crate::ast::IndexedOperator::BvExtract };
     (@GET_VARIANT bit_of)      => { $crate::ast::IndexedOperator::BvBitOf };
