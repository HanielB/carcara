--- conflicted
+++ resolved
@@ -169,8 +169,6 @@
     (@GET_VARIANT >)        => { $crate::ast::Operator::GreaterThan };
     (@GET_VARIANT <=)       => { $crate::ast::Operator::LessEq };
     (@GET_VARIANT >=)       => { $crate::ast::Operator::GreaterEq };
-<<<<<<< HEAD
-=======
 
     (@GET_VARIANT cl)    => { $crate::ast::Operator::Cl };
     (@GET_VARIANT delete)    => { $crate::ast::Operator::Delete };
@@ -178,7 +176,6 @@
     (@GET_VARIANT pbbterm)  => { $crate::ast::Operator::BvPBbTerm };
     (@GET_VARIANT int_of)      => { $crate::ast::ParamOperator::BvIntOf };
 
->>>>>>> 578e533f
     (@GET_VARIANT bbterm)      => { $crate::ast::Operator::BvBbTerm };
     (@GET_VARIANT bit_of)      => { $crate::ast::ParamOperator::BvBitOf };
     (@GET_VARIANT bvnot)    => { $crate::ast::Operator::BvNot };
@@ -457,15 +454,12 @@
             ),
             (
                 "((_ @bit_of 1) ((_ extract 3 2) #b000000))",
-<<<<<<< HEAD
-=======
                 build_term!(pool,
                     ((_ bit_of 1) ((_ extract 3 2) {zeros.clone()}))
                 ),
             ),
             (
                 "((_ @int_of 1) ((_ extract 3 2) #b000000))",
->>>>>>> 578e533f
                 build_term!(pool,
                     ((_ int_of 1) ((_ extract 3 2) {zeros.clone()}))
                 ),
