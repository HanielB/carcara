--- conflicted
+++ resolved
@@ -615,19 +615,11 @@
             (step t6.t1 (cl (= (+ x 2) (+ x 2))) :rule hole)\n\
             (step t6 (cl) :rule hole)\n\
         ";
-<<<<<<< HEAD
-        let (prelude, proof, mut pool) =
-            parser::parse_instance(definitions, proof, parser::Config::new()).unwrap();
-
-        let mut buf = Vec::new();
-        AlethePrinter::new(&mut pool, &prelude, true, &mut buf)
-=======
         let (problem, proof, mut pool) =
             parser::parse_instance(definitions, proof, parser::Config::new()).unwrap();
 
         let mut buf = Vec::new();
         AlethePrinter::new(&mut pool, &problem.prelude, true, &mut buf)
->>>>>>> ae844d1b
             .write_proof(&proof)
             .unwrap();
 
