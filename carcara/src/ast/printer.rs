//! A pretty printer for Alethe proofs.

use crate::{
    ast::*,
    parser::Token,
    utils::{is_symbol_character, DedupIterator},
};
use indexmap::IndexMap;
use std::{
    borrow::Cow,
    collections::{HashMap, HashSet},
    fmt, io,
    sync::atomic::{AtomicBool, Ordering},
};

pub static USE_SHARING_IN_TERM_DISPLAY: AtomicBool = AtomicBool::new(false);

/// Prints a proof to the standard output.
///
/// If `use_sharing` is `true`, terms that are used multiple times will make use of sharing. The
/// first time a novel term appears, it receives a unique name using the `:named` attribute. After
/// that, any occurrence of that term will simply use this name, instead of printing the whole term.
pub fn print_proof(
    pool: &mut PrimitivePool,
    prelude: &ProblemPrelude,
    proof: &Proof,
    use_sharing: bool,
) -> io::Result<()> {
    let mut stdout = io::stdout();
    AlethePrinter::new(pool, prelude, use_sharing, &mut stdout).write_proof(proof)
}

// Like print_proof, but to writes to some destination, not necessarily stdout
pub fn write_proof_to_dest(
    pool: &mut PrimitivePool,
    prelude: &ProblemPrelude,
    proof: &Proof,
    dest: &mut dyn io::Write,
    use_sharing: bool,
) -> io::Result<()> {
    AlethePrinter::new(pool, prelude, use_sharing, dest).write_proof(proof)
}

/// Given the conclusion clause of a `lia_generic` step, this method will write to `dest` the
/// corresponding SMT problem instance.
pub fn write_lia_smt_instance(
    pool: &mut PrimitivePool,
    prelude: &ProblemPrelude,
    dest: &mut dyn io::Write,
    clause: &[Rc<Term>],
    use_sharing: bool,
) -> io::Result<()> {
    let mut printer = AlethePrinter::new(pool, prelude, use_sharing, dest);
    // We have to override the default prefix "@p_" because symbols starting with "@" are reserved
    // in SMT-LIB.
    printer.term_sharing_variable_prefix = "p_";
    // Since we are printing an SMT-LIB problem, we have to be
    // compliant. For Carcara, this means that arithmetic constants
    // cannot use the GMP notation
    printer.smt_lib_strict = true;
    printer.write_lia_smt_instance(clause)
}

<<<<<<< HEAD
/// Given a set of assertions and a prelude, write them as an SMT problem instance to `dest`.
pub fn _write_smt_instance(
    pool: &mut PrimitivePool,
    prelude: &ProblemPrelude,
    dest: &mut dyn io::Write,
    assertions: &[Rc<Term>],
=======
pub fn write_asserts(
    pool: &mut PrimitivePool,
    prelude: &ProblemPrelude,
    dest: &mut dyn io::Write,
    asserts: &Vec<Rc<Term>>,
>>>>>>> 597d1bac
    use_sharing: bool,
) -> io::Result<()> {
    let mut printer = AlethePrinter::new(pool, prelude, use_sharing, dest);
    // We have to override the default prefix "@p_" because symbols starting with "@" are reserved
    // in SMT-LIB.
    printer.term_sharing_variable_prefix = "p_";
    // Since we are printing an SMT-LIB problem, we have to be
    // compliant. For Carcara, this means that arithmetic constants
    // cannot use the GMP notation
    printer.smt_lib_strict = true;
<<<<<<< HEAD
    printer._write_assertions(assertions)
=======

    for assertion in asserts {
        write!(printer.inner, "(assert ")?;
        assertion.print_with_sharing(&mut printer)?;
        writeln!(printer.inner, ")")?;
    }
    Ok(())
>>>>>>> 597d1bac
}

trait PrintProof {
    fn write_proof(&mut self, proof: &Proof) -> io::Result<()>;
}

trait PrintWithSharing {
    fn print_with_sharing(&self, p: &mut AlethePrinter) -> io::Result<()>;
}

impl<T: PrintWithSharing> PrintWithSharing for &T {
    fn print_with_sharing(&self, p: &mut AlethePrinter) -> io::Result<()> {
        PrintWithSharing::print_with_sharing(*self, p)
    }
}

impl PrintWithSharing for Rc<Term> {
    fn print_with_sharing(&self, p: &mut AlethePrinter) -> io::Result<()> {
        if let Some(name) = p.defined_constants.get(self) {
            return write!(p.inner, "{}", quote_symbol(name));
        }
        if let Some(indices) = &mut p.term_indices {
            // There are a few cases where we don't use sharing when printing a term:
            let cannot_use_sharing =
                // - Terminal terms (i.e., constants or variables) could in theory be shared,
                // but, since they are very small, it's not worth it to give them a name.
                self.is_const() || self.is_var()
                // - Sorts are represented as terms, but they are not actually terms in the grammar,
                // so we can't use the `(! ... :named ...)` syntax to give them a name.
                || self.is_sort()
                // - If a term is only used once in the proof, there is no reason to give it a
                // name. We detect this case by checking if the number of references to it's `Rc` is
                // no more than 3: one in the pool storage, one in the pool sorts cache, and one in
                // the proof itself.
                // TODO: this is a terrible way of checking if it is only used once in the proof,
                // as it depends on internal implementation details of the term pool.
                || Rc::strong_count(self) <= 3
                // - Terms which are not closed, that is, terms which have free variables besides
                // the global variables, cannot be shared
                || !self.is_closed(p.pool, &p.global_vars);

            if !cannot_use_sharing {
                return if let Some(i) = indices.get(self) {
                    write!(p.inner, "{}{}", p.term_sharing_variable_prefix, i)
                } else {
                    let i = indices.len();
                    indices.insert(self.clone(), i);
                    write!(p.inner, "(! ")?;
                    p.write_raw_term(self)?;
                    write!(p.inner, " :named {}{})", p.term_sharing_variable_prefix, i)
                };
            }
        }
        p.write_raw_term(self)
    }
}

impl PrintWithSharing for SortedVar {
    fn print_with_sharing(&self, p: &mut AlethePrinter) -> io::Result<()> {
        let (name, value) = self;
        write!(p.inner, "({} ", quote_symbol(name))?;
        value.print_with_sharing(p)?;
        write!(p.inner, ")")
    }
}

impl PrintWithSharing for BindingList {
    fn print_with_sharing(&self, p: &mut AlethePrinter) -> io::Result<()> {
        match self.as_slice() {
            [] => write!(p.inner, "()"),
            [head, tail @ ..] => p.write_s_expr(head, tail),
        }
    }
}

impl PrintWithSharing for Constant {
    fn print_with_sharing(&self, p: &mut AlethePrinter) -> io::Result<()> {
        write!(p.inner, "{}", self)
    }
}

impl PrintWithSharing for Operator {
    fn print_with_sharing(&self, p: &mut AlethePrinter) -> io::Result<()> {
        write!(p.inner, "{}", self)
    }
}

impl PrintWithSharing for ParamOperator {
    fn print_with_sharing(&self, p: &mut AlethePrinter) -> io::Result<()> {
        write!(p.inner, "{}", self)
    }
}

struct AlethePrinter<'a> {
    pool: &'a mut PrimitivePool,
    inner: &'a mut dyn io::Write,
    term_indices: Option<IndexMap<Rc<Term>, usize>>,
    term_sharing_variable_prefix: &'static str,
    global_vars: HashSet<Rc<Term>>,
    defined_constants: HashMap<Rc<Term>, String>,
    smt_lib_strict: bool,
}

impl PrintProof for AlethePrinter<'_> {
    fn write_proof(&mut self, proof: &Proof) -> io::Result<()> {
        for (name, value) in &proof.constant_definitions {
            write!(self.inner, "(define-fun {} () ", quote_symbol(name))?;
            self.pool.sort(value).print_with_sharing(self)?;
            write!(self.inner, " ")?;
            value.print_with_sharing(self)?;
            writeln!(self.inner, ")")?;
        }
        self.defined_constants = proof
            .constant_definitions
            .iter()
            .cloned()
            .map(|(name, term)| (term, name))
            .collect();
        let mut iter = proof.iter();
        while let Some(command) = iter.next() {
            match command {
                ProofCommand::Assume { id, term } => {
                    write!(self.inner, "(assume {} ", quote_symbol(id))?;
                    term.print_with_sharing(self)?;
                    write!(self.inner, ")")?;
                }
                ProofCommand::Step(s) => self.write_step(&mut iter, s)?,
                ProofCommand::Subproof(s) => {
                    write!(self.inner, "(anchor :step {}", quote_symbol(command.id()))?;

                    if !s.args.is_empty() {
                        write!(self.inner, " :args (")?;
                        let mut is_first = true;
                        for arg in &s.args {
                            if !is_first {
                                write!(self.inner, " ")?;
                            }
                            is_first = false;

                            match arg {
                                AnchorArg::Variable((name, sort)) => {
                                    write!(self.inner, "({} ", quote_symbol(name))?;
                                    sort.print_with_sharing(self)?;
                                    write!(self.inner, ")")?;
                                }
                                AnchorArg::Assign(var, value) => {
                                    write!(self.inner, "(:= ")?;
                                    var.print_with_sharing(self)?;
                                    write!(self.inner, " ")?;
                                    value.print_with_sharing(self)?;
                                    write!(self.inner, ")")?;
                                }
                            }
                        }
                        write!(self.inner, ")")?;
                    }

                    write!(self.inner, ")")?;
                }
            }
            writeln!(self.inner)?;
        }
        self.defined_constants.clear();
        Ok(())
    }
}

impl<'a> AlethePrinter<'a> {
    pub fn new(
        pool: &'a mut PrimitivePool,
        prelude: &ProblemPrelude,
        use_sharing: bool,
        dest: &'a mut dyn io::Write,
    ) -> Self {
        let global_variables = if use_sharing {
            prelude
                .function_declarations
                .iter()
                .map(|var| pool.add(var.clone().into()))
                .collect()
        } else {
            HashSet::new()
        };
        Self {
            pool,
            inner: dest,
            term_indices: use_sharing.then(IndexMap::new),
            term_sharing_variable_prefix: "@p_",
            global_vars: global_variables,
            defined_constants: HashMap::new(),
            smt_lib_strict: false,
        }
    }

    fn write_s_expr<H, T>(&mut self, head: &H, tail: &[T]) -> io::Result<()>
    where
        H: PrintWithSharing + ?Sized,
        T: PrintWithSharing,
    {
        write!(self.inner, "(")?;
        head.print_with_sharing(self)?;
        self.write_s_expr_tail(tail)
    }

    fn write_s_expr_tail<T: PrintWithSharing>(&mut self, tail: &[T]) -> io::Result<()> {
        for t in tail {
            write!(self.inner, " ")?;
            t.print_with_sharing(self)?;
        }
        write!(self.inner, ")")
    }

    fn write_raw_term(&mut self, term: &Term) -> io::Result<()> {
        match term {
            Term::Const(c) => {
                if self.smt_lib_strict {
                    if let Constant::Integer(i) = c {
                        if i.is_negative() {
                            write!(self.inner, "(- {})", i.clone().abs())
                        } else {
                            write!(self.inner, "{}", i)
                        }
                    } else if let Constant::Real(r) = c {
                        if r.is_negative() {
                            write!(self.inner, "(- ")?;
                        }
                        if r.is_integer() {
                            write!(self.inner, "{}.0", r.clone().abs())?;
                        } else {
                            write!(
                                self.inner,
                                "(/ {}.0 {}.0)",
                                r.numer().clone().abs(),
                                r.denom()
                            )?;
                        }
                        if r.is_negative() {
                            write!(self.inner, ")")?;
                        }
                        Ok(())
                    } else {
                        write!(self.inner, "{}", c)
                    }
                } else {
                    write!(self.inner, "{}", c)
                }
            }
            Term::Var(name, _) => write!(self.inner, "{}", quote_symbol(name)),
            Term::App(func, args) => self.write_s_expr(func, args),
            Term::Op(op, args) => {
                if args.is_empty() {
                    write!(self.inner, "{}", op)
                } else {
                    self.write_s_expr(op, args)
                }
            }
            Term::Sort(sort) => write!(self.inner, "{}", sort),
            Term::Binder(binder, bindings, term) => {
                write!(self.inner, "({} ", binder)?;
                bindings.print_with_sharing(self)?;
                write!(self.inner, " ")?;
                term.print_with_sharing(self)?;
                write!(self.inner, ")")
            }
            Term::Let(bindings, term) => {
                write!(self.inner, "(let ")?;
                bindings.print_with_sharing(self)?;
                write!(self.inner, " ")?;
                term.print_with_sharing(self)?;
                write!(self.inner, ")")
            }
            Term::Match(term, patterns) => {
                write!(self.inner, "(match {} (", term)?;
                for (_, pattern, res) in patterns {
                    write!(self.inner, "({} {})", pattern, res)?;
                }
                write!(self.inner, ")")
            }
            Term::ParamOp { op, op_args, args } => {
                if !args.is_empty() {
                    write!(self.inner, "(")?;
                }
                write!(self.inner, "(_ {}", op)?;
                self.write_s_expr_tail(op_args)?;
                if !args.is_empty() {
                    self.write_s_expr_tail(args)?;
                }
                Ok(())
            }
        }
    }

    fn write_step(&mut self, iter: &mut ProofIter, step: &ProofStep) -> io::Result<()> {
        write!(self.inner, "(step {} (cl", quote_symbol(&step.id))?;

        for t in &step.clause {
            write!(self.inner, " ")?;
            t.print_with_sharing(self)?;
        }
        write!(self.inner, ")")?;

        write!(self.inner, " :rule {}", step.rule)?;

        if let [head, tail @ ..] = step.premises.as_slice() {
            let id = iter.get_premise(*head).id();
            write!(self.inner, " :premises ({}", quote_symbol(id))?;
            for premise in tail {
                let id = iter.get_premise(*premise).id();
                write!(self.inner, " {}", quote_symbol(id))?;
            }
            write!(self.inner, ")")?;
        }

        if let [head, tail @ ..] = step.args.as_slice() {
            write!(self.inner, " :args (")?;
            head.print_with_sharing(self)?;
            for arg in tail {
                write!(self.inner, " ")?;
                arg.print_with_sharing(self)?;
            }
            write!(self.inner, ")")?;
        }

        if let [head, tail @ ..] = step.discharge.as_slice() {
            let id = iter.get_premise(*head).id();
            write!(self.inner, " :discharge ({}", id)?;
            for discharge in tail {
                let id = iter.get_premise(*discharge).id();
                write!(self.inner, " {}", quote_symbol(id))?;
            }
            write!(self.inner, ")")?;
        }

        write!(self.inner, ")")?;
        Ok(())
    }

    fn write_lia_smt_instance(&mut self, clause: &[Rc<Term>]) -> io::Result<()> {
        for term in clause.iter().dedup() {
            write!(self.inner, "(assert (not ")?;
            term.print_with_sharing(self)?;
            writeln!(self.inner, "))")?;
        }
        Ok(())
    }

    fn _write_assertions(&mut self, assertions: &[Rc<Term>]) -> io::Result<()> {
        for assertion in assertions.iter().dedup() {
            write!(self.inner, "(assert ")?;
            assertion.print_with_sharing(self)?;
            writeln!(self.inner, ")")?;
        }
        Ok(())
    }
}

fn write_s_expr<H, T>(f: &mut fmt::Formatter, head: H, tail: &[T]) -> fmt::Result
where
    H: fmt::Display,
    T: fmt::Display,
{
    write!(f, "({}", head)?;
    for e in tail {
        write!(f, " {}", e)?;
    }
    write!(f, ")")
}

fn quote_symbol(symbol: &str) -> Cow<str> {
    use crate::parser::Reserved;
    use std::str::FromStr;

    assert!(symbol.chars().all(|c| c != '|'));

    // Any symbol that:
    // - is an empty string,
    // - starts with a digit,
    // - is a reserved word, or
    // - contains non-symbol characters
    // must be quoted
    if symbol.is_empty()
        || symbol.chars().next().unwrap().is_ascii_digit()
        || Reserved::from_str(symbol).is_ok()
        || symbol.chars().any(|c| !is_symbol_character(c))
    {
        Cow::Owned(format!("|{}|", symbol))
    } else {
        Cow::Borrowed(symbol)
    }
}

fn escape_string(string: &str) -> Cow<str> {
    if string.contains('"') {
        Cow::Owned(string.replace('"', "\"\""))
    } else {
        Cow::Borrowed(string)
    }
}

impl fmt::Display for Term {
    fn fmt(&self, f: &mut fmt::Formatter<'_>) -> fmt::Result {
        // If the alternate flag (`#`) is passed, or the global `USE_SHARING_IN_TERM_DISPLAY` is
        // false, we disable printing with sharing
        let use_sharing = USE_SHARING_IN_TERM_DISPLAY.load(Ordering::Relaxed) && !f.alternate();
        let mut buf = Vec::new();
        // This pool is only used for the free variables cache, so it's fine to use a fresh pool
        let mut pool = PrimitivePool::new();
        let mut printer = AlethePrinter {
            pool: &mut pool,
            inner: &mut buf,
            term_indices: use_sharing.then(IndexMap::new),
            term_sharing_variable_prefix: "@p_",
            global_vars: HashSet::new(),
            defined_constants: HashMap::new(),
            smt_lib_strict: false,
        };
        printer.write_raw_term(self).unwrap();
        let result = std::str::from_utf8(&buf).unwrap();
        write!(f, "{}", result)
    }
}

impl fmt::Debug for Term {
    fn fmt(&self, f: &mut fmt::Formatter) -> fmt::Result {
        fmt::Display::fmt(self, f)
    }
}

impl fmt::Display for Constant {
    fn fmt(&self, f: &mut fmt::Formatter) -> fmt::Result {
        match self {
            Constant::Integer(i) => write!(f, "{}", i),
            Constant::Real(r) => {
                // TODO: add option to control whether we use GMP notation
                if r.is_integer() && !r.is_negative() {
                    write!(f, "{}.0", r.numer())
                } else {
                    write!(f, "{}/{}", r.numer(), r.denom())
                }
            }
            Constant::String(s) => write!(f, "\"{}\"", escape_string(s)),
            Constant::BitVec(val, width) => write!(f, "(_ bv{} {})", val, width), // TODO: comeback to this
        }
    }
}

impl fmt::Display for Binder {
    fn fmt(&self, f: &mut fmt::Formatter) -> fmt::Result {
        let s = match self {
            Binder::Forall => "forall",
            Binder::Exists => "exists",
            Binder::Choice => "choice",
            Binder::Lambda => "lambda",
        };
        write!(f, "{}", s)
    }
}

impl fmt::Display for BindingList {
    fn fmt(&self, f: &mut fmt::Formatter) -> fmt::Result {
        match self.as_slice() {
            [] => write!(f, "()"),
            [head, tail @ ..] => {
                write!(f, "(({} {})", quote_symbol(&head.0), head.1)?;
                for (var, term) in tail {
                    write!(f, " ({} {})", quote_symbol(var), term)?;
                }
                write!(f, ")")
            }
        }
    }
}

impl fmt::Display for Sort {
    fn fmt(&self, f: &mut fmt::Formatter) -> fmt::Result {
        match self {
            // Function sorts should never be displayed, so the exact format we use is of little
            // importance
            Sort::Function(args) => write_s_expr(f, "Func", args),
            Sort::Atom(name, args) => match args.len() {
                0 => write!(f, "{}", quote_symbol(name)),
                _ => write_s_expr(f, quote_symbol(name), args),
            },
            Sort::Bool => write!(f, "Bool"),
            Sort::Int => write!(f, "Int"),
            Sort::Real => write!(f, "Real"),
            Sort::String => write!(f, "String"),
            Sort::RegLan => write!(f, "RegLan"),
            Sort::Datatype(name, args) => write_s_expr(f, quote_symbol(name), args),
            Sort::Var(name) => write!(f, "{}", name),
            Sort::ParamSort(args, s) => {
                let par = format!("(par {:?} {})", args, s);
                write!(f, "{}", par)
            }
            Sort::Array(x, y) => write_s_expr(f, "Array", &[x, y]),
            Sort::BitVec(w) => write!(f, "(_ BitVec {})", w),
            Sort::RareList => unreachable!("RARE list sort should never be displayed"),
            Sort::Type => write!(f, "Type"),
        }
    }
}

impl fmt::Display for Token {
    fn fmt(&self, f: &mut fmt::Formatter) -> fmt::Result {
        match self {
            Token::OpenParen => write!(f, "("),
            Token::CloseParen => write!(f, ")"),
            Token::Symbol(s) => write!(f, "{}", quote_symbol(s)),
            Token::Keyword(k) => write!(f, ":{}", k),
            Token::Numeral(n) => write!(f, "{}", n),
            Token::Decimal(r) => write!(f, "{}", r),
            Token::Bitvector { value, width } => {
                write!(f, "#b{v:0>w$b}", v = value, w = *width as usize)
            }
            Token::String(s) => write!(f, "\"{}\"", escape_string(s)),
            Token::ReservedWord(r) => write!(f, "{}", r),
            Token::Eof => write!(f, "EOF"),
        }
    }
}

impl fmt::Display for ProblemPrelude {
    fn fmt(&self, f: &mut fmt::Formatter) -> fmt::Result {
        writeln!(f, "(set-logic {})", self.logic.as_deref().unwrap_or("ALL"))?;

        for (name, arity) in &self.sort_declarations {
            writeln!(f, "(declare-sort {} {})", quote_symbol(name), arity)?;
        }

        for (name, sort) in &self.function_declarations {
            write!(f, "(declare-fun {} ", quote_symbol(name))?;
            if let Sort::Function(sorts) = sort.as_sort().unwrap() {
                write_s_expr(f, &sorts[0], &sorts[1..sorts.len() - 1])?;
                writeln!(f, " {})", sorts.last().unwrap())?;
            } else {
                writeln!(f, "() {})", sort)?;
            }
        }
        Ok(())
    }
}

#[cfg(test)]
mod tests {
    use super::*;

    #[test]
    fn test_sharing() {
        use crate::parser;

        let definitions: &[u8] = b"
            (declare-const a Bool)
            (declare-const b Bool)
            (declare-const y Bool)
            (declare-const z Bool)
        ";
        let proof: &[u8] = b"
            (step t1 (cl (and (= 1 2) (= 1 2))) :rule hole)
            (step t2 (cl (and (or a b) (not (or a b)))) :rule hole)
            (step t3 (cl (and (forall ((x Int)) (or (= x 2) (= 2 3))) (= 2 3))) :rule hole)
            (step t4 (cl (forall ((x Int)) (= (+ x 2) (+ x 2)))) :rule hole)
            (step t5 (cl (and (forall ((p Bool)) p) (forall ((p Bool)) p))) :rule hole)
            (anchor :step t6 :args ((x Int)))
            (step t6.t1 (cl (= (+ x 2) (+ x 2))) :rule hole)
            (step t6 (cl) :rule hole)
        ";
        let expected = "\
            (step t1 (cl (and (! (= 1 2) :named @p_0) @p_0)) :rule hole)\n\
            (step t2 (cl (and (! (or a b) :named @p_1) (not @p_1))) :rule hole)\n\
            (step t3 (cl (and (forall ((x Int)) (or (= x 2) (! (= 2 3) :named @p_2))) @p_2)) :rule hole)\n\
            (step t4 (cl (forall ((x Int)) (= (+ x 2) (+ x 2)))) :rule hole)\n\
            (step t5 (cl (and (! (forall ((p Bool)) p) :named @p_3) @p_3)) :rule hole)\n\
            (anchor :step t6 :args ((x Int)))\n\
            (step t6.t1 (cl (= (+ x 2) (+ x 2))) :rule hole)\n\
            (step t6 (cl) :rule hole)\n\
        ";
        let (problem, proof, mut pool) =
            parser::parse_instance(definitions, proof, parser::Config::new()).unwrap();

        let mut buf = Vec::new();
        AlethePrinter::new(&mut pool, &problem.prelude, true, &mut buf)
            .write_proof(&proof)
            .unwrap();

        println!("{}", std::str::from_utf8(&buf).unwrap());
        println!("{}", expected);

        assert_eq!(expected, std::str::from_utf8(&buf).unwrap());
    }
}<|MERGE_RESOLUTION|>--- conflicted
+++ resolved
@@ -61,20 +61,12 @@
     printer.write_lia_smt_instance(clause)
 }
 
-<<<<<<< HEAD
 /// Given a set of assertions and a prelude, write them as an SMT problem instance to `dest`.
 pub fn _write_smt_instance(
     pool: &mut PrimitivePool,
     prelude: &ProblemPrelude,
     dest: &mut dyn io::Write,
     assertions: &[Rc<Term>],
-=======
-pub fn write_asserts(
-    pool: &mut PrimitivePool,
-    prelude: &ProblemPrelude,
-    dest: &mut dyn io::Write,
-    asserts: &Vec<Rc<Term>>,
->>>>>>> 597d1bac
     use_sharing: bool,
 ) -> io::Result<()> {
     let mut printer = AlethePrinter::new(pool, prelude, use_sharing, dest);
@@ -85,9 +77,24 @@
     // compliant. For Carcara, this means that arithmetic constants
     // cannot use the GMP notation
     printer.smt_lib_strict = true;
-<<<<<<< HEAD
     printer._write_assertions(assertions)
-=======
+}
+
+pub fn write_asserts(
+    pool: &mut PrimitivePool,
+    prelude: &ProblemPrelude,
+    dest: &mut dyn io::Write,
+    asserts: &Vec<Rc<Term>>,
+    use_sharing: bool,
+) -> io::Result<()> {
+    let mut printer = AlethePrinter::new(pool, prelude, use_sharing, dest);
+    // We have to override the default prefix "@p_" because symbols starting with "@" are reserved
+    // in SMT-LIB.
+    printer.term_sharing_variable_prefix = "p_";
+    // Since we are printing an SMT-LIB problem, we have to be
+    // compliant. For Carcara, this means that arithmetic constants
+    // cannot use the GMP notation
+    printer.smt_lib_strict = true;
 
     for assertion in asserts {
         write!(printer.inner, "(assert ")?;
@@ -95,7 +102,6 @@
         writeln!(printer.inner, ")")?;
     }
     Ok(())
->>>>>>> 597d1bac
 }
 
 trait PrintProof {
