//! A pretty printer for Alethe proofs.

use crate::{
    ast::*,
    parser::Token,
    utils::{is_symbol_character, DedupIterator},
};
use indexmap::IndexMap;
use std::{
    borrow::Cow,
    collections::{HashMap, HashSet},
    fmt, io,
    sync::atomic::{AtomicBool, Ordering},
};

pub static USE_SHARING_IN_TERM_DISPLAY: AtomicBool = AtomicBool::new(false);

/// Prints a proof to the standard output.
///
/// If `use_sharing` is `true`, terms that are used multiple times will make use of sharing. The
/// first time a novel term appears, it receives a unique name using the `:named` attribute. After
/// that, any occurrence of that term will simply use this name, instead of printing the whole term.
pub fn print_proof(
    pool: &mut PrimitivePool,
    prelude: &ProblemPrelude,
    proof: &Proof,
    use_sharing: bool,
) -> io::Result<()> {
    let mut stdout = io::stdout();
    AlethePrinter::new(pool, prelude, use_sharing, &mut stdout).write_proof(proof)
}

// Like print_proof, but to writes to some destination, not necessarily stdout
pub fn write_proof_to_dest(
    pool: &mut PrimitivePool,
    prelude: &ProblemPrelude,
    proof: &Proof,
    dest: &mut dyn io::Write,
    use_sharing: bool,
) -> io::Result<()> {
    AlethePrinter::new(pool, prelude, use_sharing, dest).write_proof(proof)
}

/// Given the conclusion clause of a `lia_generic` step, this method will write to `dest` the
/// corresponding SMT problem instance.
pub fn write_lia_smt_instance(
    pool: &mut PrimitivePool,
    prelude: &ProblemPrelude,
    dest: &mut dyn io::Write,
    clause: &[Rc<Term>],
    use_sharing: bool,
) -> io::Result<()> {
    let mut printer = AlethePrinter::new(pool, prelude, use_sharing, dest);
    // We have to override the default prefix "@p_" because symbols starting with "@" are reserved
    // in SMT-LIB.
    printer.term_sharing_variable_prefix = "p_";
    // Since we are printing an SMT-LIB problem, we have to be
    // compliant. For Carcara, this means that arithmetic constants
    // cannot use the GMP notation
    printer.smt_lib_strict = true;
    printer.write_lia_smt_instance(clause)
}

pub fn write_asserts(
    pool: &mut PrimitivePool,
    prelude: &ProblemPrelude,
    dest: &mut dyn io::Write,
    asserts: &Vec<Rc<Term>>,
    use_sharing: bool,
) -> io::Result<()> {
    let mut printer = AlethePrinter::new(pool, prelude, use_sharing, dest);
    // We have to override the default prefix "@p_" because symbols starting with "@" are reserved
    // in SMT-LIB.
    printer.term_sharing_variable_prefix = "p_";
    // Since we are printing an SMT-LIB problem, we have to be
    // compliant. For Carcara, this means that arithmetic constants
    // cannot use the GMP notation
    printer.smt_lib_strict = true;

    for assertion in asserts {
        write!(printer.inner, "(assert ")?;
        assertion.print_with_sharing(&mut printer)?;
        writeln!(printer.inner, ")")?;
    }
    Ok(())
}

trait PrintProof {
    fn write_proof(&mut self, proof: &Proof) -> io::Result<()>;
}

trait PrintWithSharing {
    fn print_with_sharing(&self, p: &mut AlethePrinter) -> io::Result<()>;
}

impl<T: PrintWithSharing> PrintWithSharing for &T {
    fn print_with_sharing(&self, p: &mut AlethePrinter) -> io::Result<()> {
        PrintWithSharing::print_with_sharing(*self, p)
    }
}

impl PrintWithSharing for Rc<Term> {
    fn print_with_sharing(&self, p: &mut AlethePrinter) -> io::Result<()> {
        if let Some(name) = p.defined_constants.get(self) {
            return write!(p.inner, "{}", quote_symbol(name));
        }
        if let Some(indices) = &mut p.term_indices {
            // There are a few cases where we don't use sharing when printing a term:
            let cannot_use_sharing =
                // - Terminal terms (i.e., constants or variables) could in theory be shared,
                // but, since they are very small, it's not worth it to give them a name.
                self.is_const() || self.is_var()
                // - Sorts are represented as terms, but they are not actually terms in the grammar,
                // so we can't use the `(! ... :named ...)` syntax to give them a name.
                || self.is_sort()
                // - If a term is only used once in the proof, there is no reason to give it a
                // name. We detect this case by checking if the number of references to it's `Rc` is
                // no more than 3: one in the pool storage, one in the pool sorts cache, and one in
                // the proof itself.
                // TODO: this is a terrible way of checking if it is only used once in the proof,
                // as it depends on internal implementation details of the term pool.
                || Rc::strong_count(self) <= 3
                // - Terms which are not closed, that is, terms which have free variables besides
                // the global variables, cannot be shared
                || !self.is_closed(p.pool, &p.global_vars);

            if !cannot_use_sharing {
                return if let Some(i) = indices.get(self) {
                    write!(p.inner, "{}{}", p.term_sharing_variable_prefix, i)
                } else {
                    let i = indices.len();
                    indices.insert(self.clone(), i);
                    write!(p.inner, "(! ")?;
                    p.write_raw_term(self)?;
                    write!(p.inner, " :named {}{})", p.term_sharing_variable_prefix, i)
                };
            }
        }
        p.write_raw_term(self)
    }
}

impl PrintWithSharing for SortedVar {
    fn print_with_sharing(&self, p: &mut AlethePrinter) -> io::Result<()> {
        let (name, value) = self;
        write!(p.inner, "({} ", quote_symbol(name))?;
        value.print_with_sharing(p)?;
        write!(p.inner, ")")
    }
}

impl PrintWithSharing for BindingList {
    fn print_with_sharing(&self, p: &mut AlethePrinter) -> io::Result<()> {
        match self.as_slice() {
            [] => write!(p.inner, "()"),
            [head, tail @ ..] => p.write_s_expr(head, tail),
        }
    }
}

impl PrintWithSharing for Constant {
    fn print_with_sharing(&self, p: &mut AlethePrinter) -> io::Result<()> {
        write!(p.inner, "{}", self)
    }
}

impl PrintWithSharing for Operator {
    fn print_with_sharing(&self, p: &mut AlethePrinter) -> io::Result<()> {
        write!(p.inner, "{}", self)
    }
}

impl PrintWithSharing for ParamOperator {
    fn print_with_sharing(&self, p: &mut AlethePrinter) -> io::Result<()> {
        write!(p.inner, "{}", self)
    }
}

struct AlethePrinter<'a> {
    pool: &'a mut PrimitivePool,
    inner: &'a mut dyn io::Write,
    term_indices: Option<IndexMap<Rc<Term>, usize>>,
    term_sharing_variable_prefix: &'static str,
    global_vars: HashSet<Rc<Term>>,
    defined_constants: HashMap<Rc<Term>, String>,
    smt_lib_strict: bool,
}

impl PrintProof for AlethePrinter<'_> {
    fn write_proof(&mut self, proof: &Proof) -> io::Result<()> {
        for (name, value) in &proof.constant_definitions {
            write!(self.inner, "(define-fun {} () ", quote_symbol(name))?;
            self.pool.sort(value).print_with_sharing(self)?;
            write!(self.inner, " ")?;
            value.print_with_sharing(self)?;
            writeln!(self.inner, ")")?;
        }
        self.defined_constants = proof
            .constant_definitions
            .iter()
            .cloned()
            .map(|(name, term)| (term, name))
            .collect();
        let mut iter = proof.iter();
        while let Some(command) = iter.next() {
            match command {
                ProofCommand::Assume { id, term } => {
                    write!(self.inner, "(assume {} ", quote_symbol(id))?;
                    term.print_with_sharing(self)?;
                    write!(self.inner, ")")?;
                }
                ProofCommand::Step(s) => self.write_step(&mut iter, s)?,
                ProofCommand::Subproof(s) => {
                    write!(self.inner, "(anchor :step {}", quote_symbol(command.id()))?;

                    if !s.args.is_empty() {
                        write!(self.inner, " :args (")?;
                        let mut is_first = true;
                        for arg in &s.args {
                            if !is_first {
                                write!(self.inner, " ")?;
                            }
                            is_first = false;

                            match arg {
                                AnchorArg::Variable((name, sort)) => {
                                    write!(self.inner, "({} ", quote_symbol(name))?;
                                    sort.print_with_sharing(self)?;
                                    write!(self.inner, ")")?;
                                }
                                AnchorArg::Assign(var, value) => {
                                    write!(self.inner, "(:= ")?;
                                    var.print_with_sharing(self)?;
                                    write!(self.inner, " ")?;
                                    value.print_with_sharing(self)?;
                                    write!(self.inner, ")")?;
                                }
                            }
                        }
                        write!(self.inner, ")")?;
                    }

                    write!(self.inner, ")")?;
                }
            }
            writeln!(self.inner)?;
        }
        self.defined_constants.clear();
        Ok(())
    }
}

impl<'a> AlethePrinter<'a> {
    pub fn new(
        pool: &'a mut PrimitivePool,
        prelude: &ProblemPrelude,
        use_sharing: bool,
        dest: &'a mut dyn io::Write,
    ) -> Self {
        let global_variables = if use_sharing {
            prelude
                .function_declarations
                .iter()
                .map(|var| pool.add(var.clone().into()))
                .collect()
        } else {
            HashSet::new()
        };
        Self {
            pool,
            inner: dest,
            term_indices: use_sharing.then(IndexMap::new),
            term_sharing_variable_prefix: "@p_",
            global_vars: global_variables,
            defined_constants: HashMap::new(),
            smt_lib_strict: false,
        }
    }

    fn write_s_expr<H, T>(&mut self, head: &H, tail: &[T]) -> io::Result<()>
    where
        H: PrintWithSharing + ?Sized,
        T: PrintWithSharing,
    {
        write!(self.inner, "(")?;
        head.print_with_sharing(self)?;
        self.write_s_expr_tail(tail)
    }

    fn write_s_expr_tail<T: PrintWithSharing>(&mut self, tail: &[T]) -> io::Result<()> {
        for t in tail {
            write!(self.inner, " ")?;
            t.print_with_sharing(self)?;
        }
        write!(self.inner, ")")
    }

    fn write_raw_term(&mut self, term: &Term) -> io::Result<()> {
        match term {
            Term::Const(c) => {
                if self.smt_lib_strict {
                    if let Constant::Integer(i) = c {
                        if i.is_negative() {
                            write!(self.inner, "(- {})", i.clone().abs())
                        } else {
                            write!(self.inner, "{}", i)
                        }
                    } else if let Constant::Real(r) = c {
                        if r.is_negative() {
                            write!(self.inner, "(- ")?;
                        }
                        if r.is_integer() {
                            write!(self.inner, "{}.0", r.clone().abs())?;
                        } else {
                            write!(
                                self.inner,
                                "(/ {}.0 {}.0)",
                                r.numer().clone().abs(),
                                r.denom()
                            )?;
                        }
                        if r.is_negative() {
                            write!(self.inner, ")")?;
                        }
                        Ok(())
                    } else {
                        write!(self.inner, "{}", c)
                    }
                } else {
                    write!(self.inner, "{}", c)
                }
            }
            Term::Var(name, _) => write!(self.inner, "{}", quote_symbol(name)),
            Term::App(func, args) => self.write_s_expr(func, args),
            Term::Op(op, args) => {
                if args.is_empty() {
                    write!(self.inner, "{}", op)
                } else {
                    self.write_s_expr(op, args)
                }
            }
            Term::Sort(sort) => write!(self.inner, "{}", sort),
            Term::Binder(binder, bindings, term) => {
                write!(self.inner, "({} ", binder)?;
                bindings.print_with_sharing(self)?;
                write!(self.inner, " ")?;
                term.print_with_sharing(self)?;
                write!(self.inner, ")")
            }
            Term::Let(bindings, term) => {
                write!(self.inner, "(let ")?;
                bindings.print_with_sharing(self)?;
                write!(self.inner, " ")?;
                term.print_with_sharing(self)?;
                write!(self.inner, ")")
            }
            Term::ParamOp { op, op_args, args } => {
                if !args.is_empty() {
                    write!(self.inner, "(")?;
                }
                write!(self.inner, "(_ {}", op)?;
                self.write_s_expr_tail(op_args)?;
                if !args.is_empty() {
                    self.write_s_expr_tail(args)?;
                }
                Ok(())
            }
        }
    }

    fn write_step(&mut self, iter: &mut ProofIter, step: &ProofStep) -> io::Result<()> {
        write!(self.inner, "(step {} (cl", quote_symbol(&step.id))?;

        for t in &step.clause {
            write!(self.inner, " ")?;
            t.print_with_sharing(self)?;
        }
        write!(self.inner, ")")?;

        write!(self.inner, " :rule {}", step.rule)?;

        if let [head, tail @ ..] = step.premises.as_slice() {
            let id = iter.get_premise(*head).id();
            write!(self.inner, " :premises ({}", quote_symbol(id))?;
            for premise in tail {
                let id = iter.get_premise(*premise).id();
                write!(self.inner, " {}", quote_symbol(id))?;
            }
            write!(self.inner, ")")?;
        }

        if let [head, tail @ ..] = step.args.as_slice() {
            write!(self.inner, " :args (")?;
            head.print_with_sharing(self)?;
            for arg in tail {
                write!(self.inner, " ")?;
                arg.print_with_sharing(self)?;
            }
            write!(self.inner, ")")?;
        }

        if let [head, tail @ ..] = step.discharge.as_slice() {
            let id = iter.get_premise(*head).id();
            write!(self.inner, " :discharge ({}", id)?;
            for discharge in tail {
                let id = iter.get_premise(*discharge).id();
                write!(self.inner, " {}", quote_symbol(id))?;
            }
            write!(self.inner, ")")?;
        }

        write!(self.inner, ")")?;
        Ok(())
    }

    fn write_lia_smt_instance(&mut self, clause: &[Rc<Term>]) -> io::Result<()> {
        for term in clause.iter().dedup() {
            write!(self.inner, "(assert (not ")?;
            term.print_with_sharing(self)?;
            writeln!(self.inner, "))")?;
        }
        Ok(())
    }
}

fn write_s_expr<H, T>(f: &mut fmt::Formatter, head: H, tail: &[T]) -> fmt::Result
where
    H: fmt::Display,
    T: fmt::Display,
{
    write!(f, "({}", head)?;
    for e in tail {
        write!(f, " {}", e)?;
    }
    write!(f, ")")
}

fn quote_symbol(symbol: &str) -> Cow<str> {
    use crate::parser::Reserved;
    use std::str::FromStr;

    assert!(symbol.chars().all(|c| c != '|'));

    // Any symbol that:
    // - is an empty string,
    // - starts with a digit,
    // - is a reserved word, or
    // - contains non-symbol characters
    // must be quoted
    if symbol.is_empty()
        || symbol.chars().next().unwrap().is_ascii_digit()
        || Reserved::from_str(symbol).is_ok()
        || symbol.chars().any(|c| !is_symbol_character(c))
    {
        Cow::Owned(format!("|{}|", symbol))
    } else {
        Cow::Borrowed(symbol)
    }
}

fn escape_string(string: &str) -> Cow<str> {
    if string.contains('"') {
        Cow::Owned(string.replace('"', "\"\""))
    } else {
        Cow::Borrowed(string)
    }
}

impl fmt::Display for Term {
    fn fmt(&self, f: &mut fmt::Formatter<'_>) -> fmt::Result {
        // If the alternate flag (`#`) is passed, or the global `USE_SHARING_IN_TERM_DISPLAY` is
        // false, we disable printing with sharing
        let use_sharing = USE_SHARING_IN_TERM_DISPLAY.load(Ordering::Relaxed) && !f.alternate();
        let mut buf = Vec::new();
        // This pool is only used for the free variables cache, so it's fine to use a fresh pool
        let mut pool = PrimitivePool::new();
        let mut printer = AlethePrinter {
            pool: &mut pool,
            inner: &mut buf,
            term_indices: use_sharing.then(IndexMap::new),
            term_sharing_variable_prefix: "@p_",
            global_vars: HashSet::new(),
            defined_constants: HashMap::new(),
            smt_lib_strict: false,
        };
        printer.write_raw_term(self).unwrap();
        let result = std::str::from_utf8(&buf).unwrap();
        write!(f, "{}", result)
    }
}

impl fmt::Debug for Term {
    fn fmt(&self, f: &mut fmt::Formatter) -> fmt::Result {
        fmt::Display::fmt(self, f)
    }
}

impl fmt::Display for Constant {
    fn fmt(&self, f: &mut fmt::Formatter) -> fmt::Result {
        match self {
            Constant::Integer(i) => write!(f, "{}", i),
            Constant::Real(r) => {
                // TODO: add option to control whether we use GMP notation
                if r.is_integer() && !r.is_negative() {
                    write!(f, "{}.0", r.numer())
                } else {
                    write!(f, "{}/{}", r.numer(), r.denom())
                }
            }
            Constant::String(s) => write!(f, "\"{}\"", escape_string(s)),
            Constant::BitVec(val, width) => write!(f, "(_ bv{} {})", val, width), // TODO: comeback to this
        }
    }
}

impl fmt::Display for Binder {
    fn fmt(&self, f: &mut fmt::Formatter) -> fmt::Result {
        let s = match self {
            Binder::Forall => "forall",
            Binder::Exists => "exists",
            Binder::Choice => "choice",
            Binder::Lambda => "lambda",
        };
        write!(f, "{}", s)
    }
}

impl fmt::Display for BindingList {
    fn fmt(&self, f: &mut fmt::Formatter) -> fmt::Result {
        match self.as_slice() {
            [] => write!(f, "()"),
            [head, tail @ ..] => {
                write!(f, "(({} {})", quote_symbol(&head.0), head.1)?;
                for (var, term) in tail {
                    write!(f, " ({} {})", quote_symbol(var), term)?;
                }
                write!(f, ")")
            }
        }
    }
}

impl fmt::Display for Sort {
    fn fmt(&self, f: &mut fmt::Formatter) -> fmt::Result {
        match self {
            // Function sorts should never be displayed, so the exact format we use is of little
            // importance
            Sort::Function(args) => write_s_expr(f, "Func", args),
            Sort::Atom(name, args) => match args.len() {
                0 => write!(f, "{}", quote_symbol(name)),
                _ => write_s_expr(f, quote_symbol(name), args),
            },
            Sort::Bool => write!(f, "Bool"),
            Sort::Int => write!(f, "Int"),
            Sort::Real => write!(f, "Real"),
            Sort::String => write!(f, "String"),
            Sort::RegLan => write!(f, "RegLan"),
            Sort::Var(name) => write!(f, "{}", name),
<<<<<<< HEAD
            Sort::ParamSort(args, s) => {
                let par = format!("(par {:?} {})", args, s);
                write!(f, "{}", par)
            }
=======
            Sort::ParamSort(args, s) => write!(f, "(par {:?} {})", args, s),
>>>>>>> 6f27de8f
            Sort::Array(x, y) => write_s_expr(f, "Array", &[x, y]),
            Sort::BitVec(w) => write!(f, "(_ BitVec {})", w),
            Sort::RareList => unreachable!("RARE list sort should never be displayed"),
            Sort::Type => write!(f, "Type"),
        }
    }
}

impl fmt::Display for Token {
    fn fmt(&self, f: &mut fmt::Formatter) -> fmt::Result {
        match self {
            Token::OpenParen => write!(f, "("),
            Token::CloseParen => write!(f, ")"),
            Token::Symbol(s) => write!(f, "{}", quote_symbol(s)),
            Token::Keyword(k) => write!(f, ":{}", k),
            Token::Numeral(n) => write!(f, "{}", n),
            Token::Decimal(r) => write!(f, "{}", r),
            Token::Bitvector { value, width } => {
                write!(f, "#b{v:0>w$b}", v = value, w = *width as usize)
            }
            Token::String(s) => write!(f, "\"{}\"", escape_string(s)),
            Token::ReservedWord(r) => write!(f, "{}", r),
            Token::Eof => write!(f, "EOF"),
        }
    }
}

impl fmt::Display for ProblemPrelude {
    fn fmt(&self, f: &mut fmt::Formatter) -> fmt::Result {
        writeln!(f, "(set-logic {})", self.logic.as_deref().unwrap_or("ALL"))?;

        for (name, arity) in &self.sort_declarations {
            writeln!(f, "(declare-sort {} {})", quote_symbol(name), arity)?;
        }

        for (name, sort) in &self.function_declarations {
            write!(f, "(declare-fun {} ", quote_symbol(name))?;
            if let Sort::Function(sorts) = sort.as_sort().unwrap() {
                write_s_expr(f, &sorts[0], &sorts[1..sorts.len() - 1])?;
                writeln!(f, " {})", sorts.last().unwrap())?;
            } else {
                writeln!(f, "() {})", sort)?;
            }
        }
        Ok(())
    }
}

#[cfg(test)]
mod tests {
    use super::*;

    #[test]
    fn test_sharing() {
        use crate::parser;

        let definitions: &[u8] = b"
            (declare-const a Bool)
            (declare-const b Bool)
            (declare-const y Bool)
            (declare-const z Bool)
        ";
        let proof: &[u8] = b"
            (step t1 (cl (and (= 1 2) (= 1 2))) :rule hole)
            (step t2 (cl (and (or a b) (not (or a b)))) :rule hole)
            (step t3 (cl (and (forall ((x Int)) (or (= x 2) (= 2 3))) (= 2 3))) :rule hole)
            (step t4 (cl (forall ((x Int)) (= (+ x 2) (+ x 2)))) :rule hole)
            (step t5 (cl (and (forall ((p Bool)) p) (forall ((p Bool)) p))) :rule hole)
            (anchor :step t6 :args ((x Int)))
            (step t6.t1 (cl (= (+ x 2) (+ x 2))) :rule hole)
            (step t6 (cl) :rule hole)
        ";
        let expected = "\
            (step t1 (cl (and (! (= 1 2) :named @p_0) @p_0)) :rule hole)\n\
            (step t2 (cl (and (! (or a b) :named @p_1) (not @p_1))) :rule hole)\n\
            (step t3 (cl (and (forall ((x Int)) (or (= x 2) (! (= 2 3) :named @p_2))) @p_2)) :rule hole)\n\
            (step t4 (cl (forall ((x Int)) (= (+ x 2) (+ x 2)))) :rule hole)\n\
            (step t5 (cl (and (! (forall ((p Bool)) p) :named @p_3) @p_3)) :rule hole)\n\
            (anchor :step t6 :args ((x Int)))\n\
            (step t6.t1 (cl (= (+ x 2) (+ x 2))) :rule hole)\n\
            (step t6 (cl) :rule hole)\n\
        ";
        let (problem, proof, mut pool) =
            parser::parse_instance(definitions, proof, parser::Config::new()).unwrap();

        let mut buf = Vec::new();
        AlethePrinter::new(&mut pool, &problem.prelude, true, &mut buf)
            .write_proof(&proof)
            .unwrap();

        println!("{}", std::str::from_utf8(&buf).unwrap());
        println!("{}", expected);

        assert_eq!(expected, std::str::from_utf8(&buf).unwrap());
    }
}<|MERGE_RESOLUTION|>--- conflicted
+++ resolved
@@ -556,14 +556,7 @@
             Sort::String => write!(f, "String"),
             Sort::RegLan => write!(f, "RegLan"),
             Sort::Var(name) => write!(f, "{}", name),
-<<<<<<< HEAD
-            Sort::ParamSort(args, s) => {
-                let par = format!("(par {:?} {})", args, s);
-                write!(f, "{}", par)
-            }
-=======
             Sort::ParamSort(args, s) => write!(f, "(par {:?} {})", args, s),
->>>>>>> 6f27de8f
             Sort::Array(x, y) => write_s_expr(f, "Array", &[x, y]),
             Sort::BitVec(w) => write!(f, "(_ BitVec {})", w),
             Sort::RareList => unreachable!("RARE list sort should never be displayed"),
