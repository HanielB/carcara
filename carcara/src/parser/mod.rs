--- conflicted
+++ resolved
@@ -46,13 +46,10 @@
     /// - Unary `and`, `or` and `xor` terms are not allowed
     /// - Anchor arguments using the old syntax (i.e., `(:= <symbol> <term>)`) are not allowed
     pub strict: bool,
-<<<<<<< HEAD
-=======
 
     /// If `true`, the parser will parse arguments to the `hole` rule, expecting them to be valid
     /// terms.
     pub parse_hole_args: bool,
->>>>>>> ae844d1b
 }
 
 impl Config {
@@ -81,22 +78,12 @@
     proof: T,
     config: Config,
     pool: &mut PrimitivePool,
-<<<<<<< HEAD
-) -> CarcaraResult<(ProblemPrelude, Proof)> {
-    let mut parser = Parser::new(pool, config, problem)?;
-    let (prelude, premises) = parser.parse_problem()?;
-    parser.reset(proof)?;
-    let mut proof = parser.parse_proof()?;
-    proof.premises = premises;
-    Ok((prelude, proof))
-=======
 ) -> CarcaraResult<(Problem, Proof)> {
     let mut parser = Parser::new(pool, config, problem)?;
     let problem = parser.parse_problem()?;
     parser.reset(proof)?;
     let proof = parser.parse_proof()?;
     Ok((problem, proof))
->>>>>>> ae844d1b
 }
 
 /// A function definition, from a `define-fun` command.
@@ -163,11 +150,7 @@
     current_position: Position,
     state: ParserState,
     is_real_only_logic: bool,
-<<<<<<< HEAD
-    problem: Option<(ProblemPrelude, IndexSet<Rc<Term>>)>,
-=======
     problem: Option<Problem>,
->>>>>>> ae844d1b
 }
 
 impl<'a, R: BufRead> Parser<'a, R> {
@@ -934,15 +917,7 @@
                 ))
             }
         };
-<<<<<<< HEAD
-        Ok(Proof {
-            premises: IndexSet::new(), // TODO: this should not really be stored in the proof
-            constant_definitions,
-            commands,
-        })
-=======
         Ok(Proof { constant_definitions, commands })
->>>>>>> ae844d1b
     }
 
     /// Parses an `assume` proof command. This method assumes that the `(` and `assume` tokens were
@@ -980,9 +955,6 @@
         let args = if self.current_token == Token::Keyword("args".into()) {
             self.next_token()?;
             self.expect_token(Token::OpenParen)?;
-<<<<<<< HEAD
-            self.parse_sequence(Self::parse_term, true)?
-=======
 
             // If the rule is `hole` and `--parse-hole-args` is not enabled, we want to allow any
             // invalid arguments, so we read the rest of the `:args` attribute without trying to
@@ -993,7 +965,6 @@
             } else {
                 self.parse_sequence(Self::parse_term, true)?
             }
->>>>>>> ae844d1b
         } else {
             Vec::new()
         };
