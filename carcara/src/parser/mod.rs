//! A parser for the Alethe proof format.

mod error;
mod lexer;
pub(crate) mod tests;

pub use error::{ParserError, SortError};
pub use lexer::{Lexer, Position, Reserved, Token};

use crate::{
    ast::*,
    utils::{HashCache, HashMapStack},
    CarcaraResult, Error,
};
use error::assert_num_args;
use indexmap::{IndexMap, IndexSet};
use rug::{Integer, Rational};
use std::{io::BufRead, str::FromStr};

use self::error::assert_indexed_op_args_value;

#[derive(Debug, Clone, Copy)]
pub struct Config {
    pub apply_function_defs: bool,
    pub expand_lets: bool,
    pub allow_int_real_subtyping: bool,
    pub allow_unary_logical_ops: bool,
}

impl Config {
    pub fn new() -> Self {
        Config {
            apply_function_defs: false,
            expand_lets: false,
            allow_int_real_subtyping: false,
            allow_unary_logical_ops: true,
        }
    }
}

impl Default for Config {
    fn default() -> Self {
        Self::new()
    }
}

/// Parses an SMT problem instance (in the SMT-LIB format) and its associated proof (in the Alethe
/// format).
///
/// This returns the parsed proof, as well as the `TermPool` used in parsing. Can take any type that
/// implements `BufRead`.
pub fn parse_instance<T: BufRead>(
    problem: T,
    proof: T,
    config: Config,
) -> CarcaraResult<(ProblemPrelude, Proof, PrimitivePool)> {
    let mut pool = PrimitivePool::new();
    let mut parser = Parser::new(&mut pool, config, problem)?;
    let (prelude, premises) = parser.parse_problem()?;
    parser.reset(proof)?;
    let commands = parser.parse_proof()?;

    let proof = Proof { premises, commands };
    Ok((prelude, proof, pool))
}

/// A function definition, from a `define-fun` command.
struct FunctionDef {
    params: Vec<SortedVar>,
    body: Rc<Term>,
}

impl FunctionDef {
    fn apply(&self, p: &mut PrimitivePool, args: Vec<Rc<Term>>) -> Result<Rc<Term>, ParserError> {
        assert_num_args(&args, self.params.len())?;
        if args.is_empty() {
            return Ok(self.body.clone());
        }

        for (arg, param) in args.iter().zip(self.params.iter()) {
            SortError::assert_eq(param.1.as_sort().unwrap(), p.sort(arg).as_sort().unwrap())?;
        }

        // Build a hash map of all the parameter names and the values they will
        // take
        let substitution = self
            .params
            .iter()
            .zip(args)
            .map(|((n, s), arg)| (p.add(Term::new_var(n, s.clone())), arg))
            .collect();

        // Since we already checked the sorts of the arguments, creating this substitution
        // can never fail
        let result = Substitution::new(p, substitution)
            .unwrap()
            .apply(p, &self.body);
        Ok(result)
    }
}

/// A sort definition, from a `define-sort` command.
struct SortDef {
    params: Vec<String>,
    body: Rc<Term>,
}

/// Represents a "raw" `anchor` command. This is only used while parsing, and does not appear in
/// the final AST.
struct AnchorCommand {
    end_step_id: String,
    assignment_args: Vec<(SortedVar, Rc<Term>)>,
    variable_args: Vec<SortedVar>,
}

/// Represents a "raw" `anchor` argument. This is only used while parsing, and does not appear in
/// the final AST.
enum AnchorArg {
    Assign(String, Rc<Term>),
    Variable(SortedVar),
}

/// The state of the parser.
///
/// This holds all the function, constant or sort declarations and definitions, as well as the term
/// pool used by the parser.
#[derive(Default)]
struct ParserState {
    symbol_table: HashMapStack<HashCache<String>, Rc<Term>>,
    function_defs: IndexMap<String, FunctionDef>,
    sort_declarations: HashMapStack<String, usize>,
    sort_defs: IndexMap<String, SortDef>,
    step_ids: HashMapStack<HashCache<String>, usize>,
}

/// A parser for the Alethe proof format.
pub struct Parser<'a, R> {
    pool: &'a mut PrimitivePool,
    config: Config,
    lexer: Lexer<R>,
    current_token: Token,
    current_position: Position,
    state: ParserState,
    interpret_integers_as_reals: bool,
    problem: Option<(ProblemPrelude, IndexSet<Rc<Term>>)>,
}

impl<'a, R: BufRead> Parser<'a, R> {
    /// Constructs a new `Parser` from a type that implements `BufRead`.
    ///
    /// This operation can fail if there is an IO or lexer error on the first token.
    pub fn new(pool: &'a mut PrimitivePool, config: Config, input: R) -> CarcaraResult<Self> {
        let mut lexer = Lexer::new(input)?;
        let (current_token, current_position) = lexer.next_token()?;
        Ok(Parser {
            pool,
            config,
            lexer,
            current_token,
            current_position,
            state: ParserState::default(),
            interpret_integers_as_reals: false,
            problem: None,
        })
    }

    /// Resets the parser position and sets its input to `input`. This keeps the parser state,
    /// including all function, constant and sort declarations.
    pub fn reset(&mut self, input: R) -> CarcaraResult<()> {
        let mut lexer = Lexer::new(input)?;
        let (current_token, current_position) = lexer.next_token()?;
        self.lexer = lexer;
        self.current_token = current_token;
        self.current_position = current_position;
        Ok(())
    }

    /// Advances the parser one token, and returns the previous `current_token`.
    fn next_token(&mut self) -> CarcaraResult<(Token, Position)> {
        use std::mem::replace;

        let (new_token, new_position) = self.lexer.next_token()?;
        let old_token = replace(&mut self.current_token, new_token);
        let old_position = replace(&mut self.current_position, new_position);
        Ok((old_token, old_position))
    }

    /// Inserts a `SortedVar` into the parser symbol table.
    fn insert_sorted_var(&mut self, (symbol, sort): SortedVar) {
        self.state.symbol_table.insert(HashCache::new(symbol), sort);
    }

    /// Shortcut for `self.problem.as_mut().unwrap().0`
    fn prelude(&mut self) -> &mut ProblemPrelude {
        &mut self.problem.as_mut().unwrap().0
    }

    /// Shortcut for `self.problem.as_mut().unwrap().1`
    fn premises(&mut self) -> &mut IndexSet<Rc<Term>> {
        &mut self.problem.as_mut().unwrap().1
    }

    /// Constructs and sort checks a variable term.
    fn make_var(&mut self, iden: String) -> Result<Rc<Term>, ParserError> {
        let cached = HashCache::new(iden);
        let sort = match self.state.symbol_table.get(&cached) {
            Some(s) => s.clone(),
            None => return Err(ParserError::UndefinedIden(cached.unwrap())),
        };
        Ok(self.pool.add(Term::Var(cached.unwrap(), sort)))
    }

    /// Constructs and sort checks an operation term.
    fn make_op(&mut self, op: Operator, args: Vec<Rc<Term>>) -> Result<Rc<Term>, ParserError> {
        let sorts: Vec<_> = args.iter().map(|t| self.pool.sort(t)).collect();
        let sorts: Vec<_> = sorts.iter().map(|s| s.as_sort().unwrap()).collect();
        match op {
            Operator::True | Operator::False => assert_num_args(&args, 0)?,
            Operator::Not => {
                assert_num_args(&args, 1)?;
                SortError::assert_eq(&Sort::Bool, sorts[0])?;
            }
            Operator::Implies => {
                assert_num_args(&args, 2..)?;
                for s in sorts {
                    SortError::assert_eq(&Sort::Bool, s)?;
                }
            }
            Operator::Or | Operator::And | Operator::Xor => {
                // If we are not in "strict" parsing mode, we allow these operators to be called
                // with just one argument
                let range = if self.config.allow_unary_logical_ops {
                    1..
                } else {
                    2..
                };
                assert_num_args(&args, range)?;
                for s in sorts {
                    SortError::assert_eq(&Sort::Bool, s)?;
                }
            }
            Operator::Equals | Operator::Distinct => {
                assert_num_args(&args, 2..)?;
                SortError::assert_all_eq(&sorts)?;
            }
            Operator::Ite => {
                assert_num_args(&args, 3)?;
                SortError::assert_eq(&Sort::Bool, sorts[0])?;
                SortError::assert_eq(sorts[1], sorts[2])?;
            }
            Operator::Add | Operator::Sub | Operator::Mult => {
                // The `-` operator, in particular, can be called with only one argument, in which
                // case it means negation instead of subtraction
                if op == Operator::Sub {
                    assert_num_args(&args, 1..)?;
                } else {
                    assert_num_args(&args, 2..)?;
                }

                // All the arguments must be either Int or Real. Also, if we are not allowing
                // Int/Real subtyping, all arguments must have the same sort
                if self.config.allow_int_real_subtyping {
                    for s in sorts {
                        SortError::assert_one_of(&[Sort::Int, Sort::Real], s)?;
                    }
                } else {
                    SortError::assert_one_of(&[Sort::Int, Sort::Real], sorts[0])?;
                    SortError::assert_all_eq(&sorts)?;
                }
            }
            Operator::IntDiv => {
                assert_num_args(&args, 2..)?;
                SortError::assert_eq(&Sort::Int, sorts[0])?;
                SortError::assert_all_eq(&sorts)?;
            }
            Operator::RealDiv => {
                assert_num_args(&args, 2..)?;

                // Normally, the `/` operator may only receive Real arguments, but if we are
                // allowing Int/Real subtyping, it may also receive Ints
                if self.config.allow_int_real_subtyping {
                    for s in sorts {
                        SortError::assert_one_of(&[Sort::Int, Sort::Real], s)?;
                    }
                } else {
                    SortError::assert_eq(&Sort::Real, sorts[0])?;
                    SortError::assert_all_eq(&sorts)?;
                }

                if let Some(r) = self.interpret_div_as_real_lit(&args[0], &args[1]) {
                    return Ok(r);
                }
            }
            Operator::Mod => {
                assert_num_args(&args, 2)?;
                SortError::assert_eq(&Sort::Int, sorts[0])?;
                SortError::assert_eq(&Sort::Int, sorts[1])?;
            }
            Operator::Abs => {
                assert_num_args(&args, 1)?;
                SortError::assert_eq(&Sort::Int, sorts[0])?;
            }
            Operator::LessThan | Operator::GreaterThan | Operator::LessEq | Operator::GreaterEq => {
                assert_num_args(&args, 2..)?;
                // All the arguments must be either Int or Real sorted, but they don't need to all
                // have the same sort
                for s in sorts {
                    SortError::assert_one_of(&[Sort::Int, Sort::Real], s)?;
                }
            }
            Operator::ToReal => {
                assert_num_args(&args, 1)?;
                SortError::assert_eq(&Sort::Int, sorts[0])?;
            }
            Operator::ToInt | Operator::IsInt => {
                assert_num_args(&args, 1)?;
                SortError::assert_eq(&Sort::Real, sorts[0])?;
            }
            Operator::Select => {
                assert_num_args(&args, 2)?;
                SortError::assert_array_sort(self.pool, Some(sorts[1]), None, sorts[0])?;
            }
            Operator::Store => {
                assert_num_args(&args, 3)?;
                SortError::assert_array_sort(self.pool, Some(sorts[1]), Some(sorts[2]), sorts[0])?;
            }
            Operator::StrConcat => {
                assert_num_args(&args, 2..)?;
                for s in sorts {
                    SortError::assert_eq(&Sort::String, s)?;
                }
            }
            Operator::StrLen | Operator::StrIsDigit | Operator::StrToCode | Operator::StrToInt => {
                assert_num_args(&args, 1)?;
                SortError::assert_eq(&Sort::String, sorts[0])?;
            }
            Operator::StrLessThan
            | Operator::StrLessEq
            | Operator::PrefixOf
            | Operator::SuffixOf
            | Operator::Contains
            | Operator::ReRange => {
                assert_num_args(&args, 2)?;
                SortError::assert_eq(&Sort::String, sorts[0])?;
                SortError::assert_eq(&Sort::String, sorts[1])?;
            }
            Operator::CharAt => {
                assert_num_args(&args, 2)?;
                SortError::assert_eq(&Sort::String, sorts[0])?;
                SortError::assert_eq(&Sort::Int, sorts[1])?;
            }
            Operator::Substring => {
                assert_num_args(&args, 3)?;
                SortError::assert_eq(&Sort::String, sorts[0])?;
                SortError::assert_eq(&Sort::Int, sorts[1])?;
                SortError::assert_eq(&Sort::Int, sorts[2])?;
            }
            Operator::IndexOf => {
                assert_num_args(&args, 3)?;
                SortError::assert_eq(&Sort::String, sorts[0])?;
                SortError::assert_eq(&Sort::String, sorts[1])?;
                SortError::assert_eq(&Sort::Int, sorts[2])?;
            }
            Operator::Replace | Operator::ReplaceAll => {
                assert_num_args(&args, 3)?;
                SortError::assert_eq(&Sort::String, sorts[0])?;
                SortError::assert_eq(&Sort::String, sorts[1])?;
                SortError::assert_eq(&Sort::String, sorts[2])?;
            }
            Operator::StrFromCode | Operator::StrFromInt => {
                assert_num_args(&args, 1)?;
                SortError::assert_eq(&Sort::Int, sorts[0])?;
            }
            Operator::StrToRe => {
                assert_num_args(&args, 1)?;
                SortError::assert_eq(&Sort::String, sorts[0])?;
            }
            Operator::StrInRe => {
                assert_num_args(&args, 2)?;
                SortError::assert_eq(&Sort::String, sorts[0])?;
                SortError::assert_eq(&Sort::RegLan, sorts[1])?;
            }
            Operator::ReNone | Operator::ReAll | Operator::ReAllChar => {
                assert_num_args(&args, 0)?;
            }
            Operator::ReConcat
            | Operator::ReUnion
            | Operator::ReIntersection
            | Operator::ReDiff => {
                assert_num_args(&args, 2..)?;
                for s in sorts {
                    SortError::assert_eq(&Sort::RegLan, s)?;
                }
            }
            Operator::ReKleeneClosure
            | Operator::ReComplement
            | Operator::ReKleeneCross
            | Operator::ReOption => {
                assert_num_args(&args, 1)?;
                SortError::assert_eq(&Sort::RegLan, sorts[0])?;
            }
            Operator::ReplaceRe | Operator::ReplaceReAll => {
                assert_num_args(&args, 3)?;
                SortError::assert_eq(&Sort::String, sorts[0])?;
                SortError::assert_eq(&Sort::RegLan, sorts[1])?;
                SortError::assert_eq(&Sort::String, sorts[2])?;
            }
            Operator::BvNot | Operator::BvNeg => {
                assert_num_args(&args, 1)?;
                for s in sorts {
                    if !matches!(s, Sort::BitVec(_)) {
                        return Err(ParserError::ExpectedBvSort(s.clone()));
                    }
                }
            }
            Operator::Bv2Nat => {
                assert_num_args(&args, 1)?;
                if !matches!(sorts[0], Sort::BitVec(_)) {
                    return Err(ParserError::ExpectedBvSort(sorts[0].clone()));
                }
            }
            Operator::BvBbTerm => {
                assert_num_args(&args, 1..)?;
                SortError::assert_eq(&Sort::Bool, sorts[0])?;
                SortError::assert_all_eq(&sorts)?;
            }
            Operator::BvConcat => {
                assert_num_args(&args, 2..)?;
                for s in sorts {
                    if !matches!(s, Sort::BitVec(_)) {
                        return Err(ParserError::ExpectedBvSort(s.clone()));
                    }
                }
            }
            Operator::BvAdd
            | Operator::BvMul
            | Operator::BvAnd
            | Operator::BvOr
            | Operator::BvXor => {
                assert_num_args(&args, 2..)?;
                if !matches!(sorts[0], Sort::BitVec(_)) {
                    return Err(ParserError::ExpectedBvSort(sorts[0].clone()));
                }
                SortError::assert_all_eq(&sorts)?;
            }
            Operator::BvUDiv
            | Operator::BvURem
            | Operator::BvShl
            | Operator::BvLShr
            | Operator::BvULt
            | Operator::BvNAnd
            | Operator::BvNOr
            | Operator::BvXNor
            | Operator::BvComp
            | Operator::BvSub
            | Operator::BvSDiv
            | Operator::BvSRem
            | Operator::BvSMod
            | Operator::BvAShr
            | Operator::BvULe
            | Operator::BvUGt
            | Operator::BvUGe
            | Operator::BvSLt
            | Operator::BvSLe
            | Operator::BvSGt
            | Operator::BvSGe => {
                assert_num_args(&args, 2)?;
                if !matches!(sorts[0], Sort::BitVec(_)) {
                    return Err(ParserError::ExpectedBvSort(sorts[0].clone()));
                }
                SortError::assert_all_eq(&sorts)?;
            }
            Operator::RareList => SortError::assert_all_eq(&sorts)?,
        }
        Ok(self.pool.add(Term::Op(op, args)))
    }

    fn interpret_div_as_real_lit(&mut self, a: &Rc<Term>, b: &Rc<Term>) -> Option<Rc<Term>> {
        // If the term is a division between two positive integer constants, and their GCD is 1,
        // then it should be interpreted as a rational literal. The only exception to this is the
        // term '(/ 1 1)', which is still interpreted as a divison term.

        let [a, b] = [a, b].map(|t| match t.as_ref() {
            Term::Const(Constant::Integer(i)) => Some(i),
            Term::Const(Constant::Real(r))
                if self.interpret_integers_as_reals && r.is_integer() =>
            {
                Some(r.numer())
            }
            _ => None,
        });
        let [a, b] = [a?, b?];

        if *a > 0 && *b > 0 && !(*a == 1 && *b == 1) && a.clone().gcd(b) == 1 {
            Some(self.pool.add(Term::new_real(Rational::from((a, b)))))
        } else {
            None
        }
    }

    /// Constructs and sort checks an application term.
    fn make_app(
        &mut self,
        function: Rc<Term>,
        args: Vec<Rc<Term>>,
    ) -> Result<Rc<Term>, ParserError> {
        let sort = self.pool.sort(&function);
        let sorts = {
            let function_sort = sort.as_sort().unwrap();
            if let Sort::Function(sorts) = function_sort {
                sorts
            } else {
                // Function does not have function sort
                return Err(ParserError::NotAFunction(function_sort.clone()));
            }
        };
        assert_num_args(&args, sorts.len() - 1)?;
        for i in 0..args.len() {
            SortError::assert_eq(
                sorts[i].as_sort().unwrap(),
                self.pool.sort(&args[i]).as_sort().unwrap(),
            )?;
        }
        Ok(self.pool.add(Term::App(function, args)))
    }

    /// Consumes the current token if it equals `expected`. Returns an error otherwise.
    fn expect_token(&mut self, expected: Token) -> CarcaraResult<()> {
        let (got, pos) = self.next_token()?;
        if got == expected {
            Ok(())
        } else {
            Err(Error::Parser(ParserError::UnexpectedToken(got), pos))
        }
    }

    /// Consumes the current token if it is a symbol, and returns the inner `String`. Returns an
    /// error otherwise.
    fn expect_symbol(&mut self) -> CarcaraResult<String> {
        match self.next_token()? {
            (Token::Symbol(s), _) => Ok(s),
            (other, pos) => Err(Error::Parser(ParserError::UnexpectedToken(other), pos)),
        }
    }

    /// Consumes the current token if it is a keyword, and returns the inner `String`. Returns an
    /// error otherwise.
    fn expect_keyword(&mut self) -> CarcaraResult<String> {
        match self.next_token()? {
            (Token::Keyword(s), _) => Ok(s),
            (other, pos) => Err(Error::Parser(ParserError::UnexpectedToken(other), pos)),
        }
    }

    /// Consumes the current token if it is a numeral, and returns the inner `Integer`. Returns an
    /// error otherwise.
    fn expect_numeral(&mut self) -> CarcaraResult<Integer> {
        match self.next_token()? {
            (Token::Numeral(n), _) => Ok(n),
            (other, pos) => Err(Error::Parser(ParserError::UnexpectedToken(other), pos)),
        }
    }

    /// Calls `parse_func` repeatedly until a closing parenthesis is reached.
    ///
    /// If `non_empty` is true, empty sequences will result in an error. This method consumes the
    /// ending `)` token.
    fn parse_sequence<T, F>(&mut self, mut parse_func: F, non_empty: bool) -> CarcaraResult<Vec<T>>
    where
        F: FnMut(&mut Self) -> CarcaraResult<T>,
    {
        let mut result = Vec::new();
        while self.current_token != Token::CloseParen {
            result.push(parse_func(self)?);
        }
        if non_empty && result.is_empty() {
            Err(Error::Parser(
                ParserError::EmptySequence,
                self.current_position,
            ))
        } else {
            self.next_token()?; // Consume `)` token
            Ok(result)
        }
    }

    /// Reads tokens until the matching closing parenthesis is reached.
    fn read_until_close_parens(&mut self) -> CarcaraResult<Vec<Token>> {
        let mut result = Vec::new();
        let mut parens_depth = 1;
        while parens_depth > 0 {
            let token = self.next_token()?;
            parens_depth += match token {
                (Token::OpenParen, _) => 1,
                (Token::CloseParen, _) => -1,
                (Token::Eof, pos) => {
                    return Err(Error::Parser(ParserError::UnexpectedToken(Token::Eof), pos));
                }
                _ => 0,
            };
            result.push(token.0);
        }
        Ok(result)
    }

    /// Consumes and drops tokens until the matching closing parenthesis is reached.
    fn ignore_until_close_parens(&mut self) -> CarcaraResult<()> {
        self.read_until_close_parens()?;
        Ok(())
    }

    /// Consumes and ignores attributes and their values until a closing parenthesis is reached.
    fn ignore_remaining_attributes(&mut self) -> CarcaraResult<()> {
        while let Token::Keyword(_) = self.current_token {
            self.next_token()?;
            match self.current_token {
                // If we reached the closing parenthesis or the end of the file, we stop
                Token::CloseParen | Token::Eof => break,

                // If there is no value for this attribute, we may encounter the next attribute, in
                // which case we must continue without consuming the keyword token
                Token::Keyword(_) => (),

                // If there is a single token as a value we consume it
                Token::Symbol(_)
                | Token::Numeral(_)
                | Token::Decimal(_)
                | Token::Bitvector { .. }
                | Token::String(_)
                | Token::ReservedWord(_) => {
                    self.next_token()?;
                }

                // And if the value is an s-expression we read tokens until it's closed
                Token::OpenParen => {
                    self.next_token()?;
                    self.ignore_until_close_parens()?;
                }
            }
            if self.current_token == Token::CloseParen {
                break;
            }
        }
        Ok(())
    }

    /// Reads an SMT-LIB script and parses the assertions, declarations and definitions.
    ///
    /// The following commands are parsed:
    ///
    /// - `assert`
    /// - `declare-const`
    /// - `declare-fun`
    /// - `declare-sort`
    /// - `define-fun`
    /// - `set-logic`
    ///
    /// All other commands are ignored. This method returns a hash set containing the premises
    /// introduced in `assert` commands.
    pub fn parse_problem(&mut self) -> CarcaraResult<(ProblemPrelude, IndexSet<Rc<Term>>)> {
        self.problem = Some((ProblemPrelude::default(), IndexSet::new()));

        while self.current_token != Token::Eof {
            self.expect_token(Token::OpenParen)?;
            match self.next_token()?.0 {
                Token::ReservedWord(Reserved::DeclareFun) => {
                    let (name, sort) = self.parse_declare_fun()?;
                    self.insert_sorted_var((name.clone(), sort.clone()));
                    self.prelude().function_declarations.push((name, sort));
                }
                Token::ReservedWord(Reserved::DeclareConst) => {
                    let name = self.expect_symbol()?;
                    let sort = self.parse_sort()?;
                    self.expect_token(Token::CloseParen)?;
                    self.insert_sorted_var((name.clone(), sort.clone()));
                    self.prelude().function_declarations.push((name, sort));
                }
                Token::ReservedWord(Reserved::DeclareSort) => {
                    let (name, arity) = self.parse_declare_sort()?;

                    self.prelude().sort_declarations.push((name.clone(), arity));

                    // User declared sorts are represented with the `Atom` sort kind, and an
                    // argument which is a string terminal representing the sort name.
                    self.state.sort_declarations.insert(name, arity);
                }
                Token::ReservedWord(Reserved::DefineFun) => {
                    let (name, func_def) = self.parse_define_fun()?;

                    if self.config.apply_function_defs {
                        self.state.function_defs.insert(name, func_def);
                    } else {
                        // If `self.apply_function_defs` is false, we instead add the function name
                        // to the symbol table, and add a new premise that defines the function
                        let lambda_term = if func_def.params.is_empty() {
                            func_def.body
                        } else {
                            self.pool.add(Term::Binder(
                                Binder::Lambda,
                                BindingList(func_def.params),
                                func_def.body,
                            ))
                        };
                        let sort = self.pool.sort(&lambda_term);
                        let var = (name, sort);
                        self.insert_sorted_var(var.clone());
                        let var_term = self.pool.add(var.into());
                        let assertion_term = self
                            .pool
                            .add(Term::Op(Operator::Equals, vec![var_term, lambda_term]));
                        self.premises().insert(assertion_term);
                    }
                }
                Token::ReservedWord(Reserved::DefineFunRec) => self.parse_define_fun_rec(false)?,
                Token::ReservedWord(Reserved::DefineFunsRec) => self.parse_define_fun_rec(true)?,
                Token::ReservedWord(Reserved::DefineSort) => {
                    let (name, def) = self.parse_define_sort()?;
                    self.state.sort_defs.insert(name, def);
                }
                Token::ReservedWord(Reserved::Assert) => {
                    let term = self.parse_term()?;
                    self.expect_token(Token::CloseParen)?;
                    self.premises().insert(term);
                }
                Token::ReservedWord(Reserved::CheckSatAssuming) => {
                    self.expect_token(Token::OpenParen)?;
                    let terms = self.parse_sequence(Self::parse_term, true)?;
                    self.expect_token(Token::CloseParen)?;
                    self.premises().extend(terms);
                }
                Token::ReservedWord(Reserved::SetLogic) => {
                    let logic = self.expect_symbol()?;
                    self.expect_token(Token::CloseParen)?;
                    self.prelude().logic = Some(logic.clone());

                    // When the problem's logic contains real numbers but not integers, integer
                    // literals should be parsed as reals. For instance, `1` should be interpreted
                    // as `1.0`. We must be careful to avoid false positives with non-standard
                    // logics like "HORN".
                    self.interpret_integers_as_reals =
                        (logic.contains("LRA") || logic.contains("NRA") || logic.contains("RDL"))
                            && !logic.contains('I');
                }
                _ => {
                    // If the command is not one of the commands we care about, we just ignore it.
                    // We do that by reading tokens until the command parenthesis is closed
                    self.ignore_until_close_parens()?;
                }
            }
        }
        Ok(self.problem.take().unwrap())
    }

    /// Parses a proof in the Alethe format. All function, constant and sort declarations needed
    /// should already be in the parser state.
    pub fn parse_proof(&mut self) -> CarcaraResult<Vec<ProofCommand>> {
        // To avoid stack overflows in proofs with many nested subproofs, we parse the subproofs
        // iteratively, instead of recursively
        let mut commands_stack = vec![Vec::new()];
        let mut end_step_stack = Vec::new();
        let mut subproof_args_stack = Vec::new();
        let mut subproof_id_stack = Vec::new();
        let mut last_subproof_id: i64 = -1;

        let mut finished_assumes = false;

        // Some solvers print the satisfiability result (unsat) together with the proof. To save the
        // user from having to remove this, we consume this first "unsat" token if it exists
        if self.current_token == Token::Symbol("unsat".into()) {
            self.next_token()?;
        }

        while self.current_token != Token::Eof {
            self.expect_token(Token::OpenParen)?;
            let (token, position) = self.next_token()?;
            let (id, command) = match token {
                Token::ReservedWord(Reserved::Assume) => {
                    let (id, term) = self.parse_assume_command()?;
                    if end_step_stack.is_empty() && finished_assumes {
                        log::warn!("`assume` command '{}' appears after `step` commands", &id);
                    }
                    (id.clone(), ProofCommand::Assume { id, term })
                }
                Token::ReservedWord(Reserved::Step) => {
                    finished_assumes = true;
                    let step = self.parse_step_command()?;
                    (step.id.clone(), ProofCommand::Step(step))
                }
                Token::ReservedWord(Reserved::DefineFun) => {
                    let (name, func_def) = self.parse_define_fun()?;
                    self.state.function_defs.insert(name, func_def);
                    continue;
                }
                Token::ReservedWord(Reserved::Anchor) => {
                    let anchor = self.parse_anchor_command()?;

                    // When we encounter an `anchor` command, we push a new scope into the step ids
                    // symbol table, a fresh commands vector into the commands stack for the
                    // subproof to fill, and the `anchor` data (end step and arguments) into their
                    // respective stacks. All of this will be popped off at the end of the subproof.
                    // We don't need to push a new scope into the symbol table because
                    // `Parser::parse_anchor_command` already does that for us
                    self.state.step_ids.push_scope();
                    commands_stack.push(Vec::new());
                    end_step_stack.push(anchor.end_step_id);
                    subproof_args_stack.push((anchor.assignment_args, anchor.variable_args));
                    last_subproof_id += 1;
                    subproof_id_stack.push(last_subproof_id as usize);
                    continue;
                }
                _ => {
                    return Err(Error::Parser(ParserError::UnexpectedToken(token), position));
                }
            };
            let id = HashCache::new(id);
            if self.state.step_ids.get(&id).is_some() {
                return Err(Error::Parser(
                    ParserError::RepeatedStepId(id.unwrap()),
                    position,
                ));
            }

            commands_stack.last_mut().unwrap().push(command);
            if end_step_stack.last() == Some(id.as_ref()) {
                // If this is the last step in a subproof, we need to pop all the subproof data off
                // of the stacks and build the subproof command with it
                self.state.symbol_table.pop_scope();
                self.state.step_ids.pop_scope();
                let commands = commands_stack.pop().unwrap();
                end_step_stack.pop().unwrap();
                let (assignment_args, variable_args) = subproof_args_stack.pop().unwrap();
                let subproof_id = subproof_id_stack.pop().unwrap();

                // The subproof must contain at least two commands: the end step and the previous
                // command it implicitly references
                if commands.len() < 2 {
                    return Err(Error::Parser(
                        ParserError::EmptySubproof(id.unwrap()),
                        position,
                    ));
                }

                // We also need to make sure that the last command is in fact a `step`
                match commands.last() {
                    Some(ProofCommand::Step(_)) => (),
                    _ => {
                        return Err(Error::Parser(
                            ParserError::LastSubproofStepIsNotStep(id.unwrap()),
                            position,
                        ))
                    }
                };

                commands_stack
                    .last_mut()
                    .unwrap()
                    .push(ProofCommand::Subproof(Subproof {
                        commands,
                        assignment_args,
                        variable_args,
                        context_id: subproof_id,
                    }));
            }
            self.state
                .step_ids
                .insert(id, commands_stack.last().unwrap().len() - 1);
        }
        match commands_stack.len() {
            0 => unreachable!(),
            1 => Ok(commands_stack.pop().unwrap()),

            // If there is more than one vector in the commands stack, we are inside a subproof
            // that should be closed before the outer proof is finished
            _ => Err(Error::Parser(
                ParserError::UnclosedSubproof(end_step_stack.pop().unwrap()),
                self.current_position,
            )),
        }
    }

    /// Parses an `assume` proof command. This method assumes that the `(` and `assume` tokens were
    /// already consumed.
    fn parse_assume_command(&mut self) -> CarcaraResult<(String, Rc<Term>)> {
        let id = self.expect_symbol()?;
        let term = self.parse_term_expecting_sort(&Sort::Bool)?;
        self.ignore_remaining_attributes()?;
        self.expect_token(Token::CloseParen)?;
        Ok((id, term))
    }

    /// Parses a `step` proof command. This method assumes that the `(` and `step` tokens were
    /// already consumed.
    fn parse_step_command(&mut self) -> CarcaraResult<ProofStep> {
        let id = self.expect_symbol()?;
        let clause = self.parse_clause()?;
        self.expect_token(Token::Keyword("rule".into()))?;
        let rule = match self.next_token()? {
            (Token::Symbol(s), _) => s,
            (Token::ReservedWord(r), _) => format!("{}", r),
            (other, pos) => {
                return Err(Error::Parser(ParserError::UnexpectedToken(other), pos));
            }
        };

        let premises = if self.current_token == Token::Keyword("premises".into()) {
            self.next_token()?;
            self.expect_token(Token::OpenParen)?;
            self.parse_sequence(Self::parse_step_premise, true)?
        } else {
            Vec::new()
        };

        let args = if self.current_token == Token::Keyword("args".into()) {
            self.next_token()?;
            self.expect_token(Token::OpenParen)?;

            // If the rule is `hole`, we want to allow any invalid arguments, so we read the rest of
            // the `:args` attribute without trying to parse anything
            if rule == "hole" {
                self.ignore_until_close_parens()?;
                Vec::new()
            } else {
                self.parse_sequence(Self::parse_proof_arg, true)?
            }
        } else {
            Vec::new()
        };

        // For some rules (notably the `subproof` rule), there is also a `:discharge` attribute that
        // takes a series of command ids, in addition to the regular premises
        let discharge = if self.current_token == Token::Keyword("discharge".into()) {
            self.next_token()?;
            self.expect_token(Token::OpenParen)?;
            self.parse_sequence(|p| p.parse_discharge_premise(&id), true)?
        } else {
            Vec::new()
        };

        self.ignore_remaining_attributes()?;
        self.expect_token(Token::CloseParen)?;

        Ok(ProofStep {
            id,
            clause,
            rule,
            premises,
            args,
            discharge,
        })
    }

    /// Parses a premise for a `step` command. This already converts it into the depth and command
    /// index used to reference commands in the AST.
    fn parse_step_premise(&mut self) -> CarcaraResult<(usize, usize)> {
        let position = self.current_position;
        let id = HashCache::new(self.expect_symbol()?);
        self.state
            .step_ids
            .get_with_depth(&id)
            .map(|(d, &i)| (d, i))
            .ok_or_else(|| Error::Parser(ParserError::UndefinedStepId(id.unwrap()), position))
    }

    /// Parses an argument for the `:discharge` attribute.
    ///
    /// Due to a bug in veriT, commands local to the current subproof are passed by their "relative"
    /// id. That is, the command `t5.t4.h2` is passed as simply `h2`. This behavior is not present
    /// in other SMT solvers, like cvc5. To work around that, this function tries to find the
    /// command considering both possibilities.
    fn parse_discharge_premise(&mut self, root_id: &str) -> CarcaraResult<(usize, usize)> {
        let position = self.current_position;
        let id = self.expect_symbol()?;
        let absolute_id = format!("{}.{}", root_id, &id);
        let id = HashCache::new(id);
        let absolute_id = HashCache::new(absolute_id);
        self.state
            .step_ids
            .get_with_depth(&absolute_id)
            .or_else(|| self.state.step_ids.get_with_depth(&id))
            .map(|(d, &i)| (d, i))
            .ok_or_else(|| Error::Parser(ParserError::UndefinedStepId(id.unwrap()), position))
    }

    /// Parses an `anchor` proof command. This method assumes that the `(` and `anchor` tokens were
    /// already consumed.
    ///
    /// In order to parse the subproof arguments, this method pushes a new scope into the symbol
    /// table which must be removed after parsing the subproof.
    fn parse_anchor_command(&mut self) -> CarcaraResult<AnchorCommand> {
        self.expect_token(Token::Keyword("step".into()))?;
        let end_step_id = self.expect_symbol()?;

        // We have to push a new scope into the symbol table in order to parse the subproof
        // arguments
        self.state.symbol_table.push_scope();

        let mut assignment_args = Vec::new();
        let mut variable_args = Vec::new();
        if self.current_token == Token::Keyword("args".into()) {
            self.next_token()?;
            self.expect_token(Token::OpenParen)?;
            let args = self.parse_sequence(Parser::parse_anchor_argument, true)?;
            for a in args {
                match a {
                    AnchorArg::Assign(var, value) => {
                        assignment_args.push(((var.clone(), self.pool.sort(&value)), value));
                    }
                    AnchorArg::Variable(var) => variable_args.push(var.clone()),
                }
            }
        }
        self.ignore_remaining_attributes()?;
        self.expect_token(Token::CloseParen)?;
        Ok(AnchorCommand {
            end_step_id,
            assignment_args,
            variable_args,
        })
    }

    /// Parses an argument for an `anchor` proof command. This can be either a variable binding of
    /// the form `(<symbol> <sort>)` or an assignment, of the form `(:= (<symbol> <sort>) <term>)`.
    fn parse_anchor_argument(&mut self) -> CarcaraResult<AnchorArg> {
        self.expect_token(Token::OpenParen)?;
        Ok(if self.current_token == Token::Keyword("=".into()) {
            self.next_token()?;
            let (var, sort) = self.parse_sorted_var()?;
<<<<<<< HEAD
            let value = self.parse_term()?;
=======
            let value = self.parse_term_expecting_sort(sort.as_sort().unwrap())?;
>>>>>>> 5d53ad9d
            self.insert_sorted_var((var.clone(), sort));
            self.expect_token(Token::CloseParen)?;
            AnchorArg::Assign(var, value)
        } else {
            let symbol = self.expect_symbol()?;
            let sort = self.parse_sort()?;
            let var = (symbol, sort);
            self.insert_sorted_var(var.clone());
            self.expect_token(Token::CloseParen)?;
            AnchorArg::Variable(var)
        })
    }

    /// Parses a `declare-fun` proof command. Returns the function name and a term representing its
    /// sort. This method assumes that the `(` and `declare-fun` tokens were already consumed.
    fn parse_declare_fun(&mut self) -> CarcaraResult<(String, Rc<Term>)> {
        let name = self.expect_symbol()?;
        let sort = {
            self.expect_token(Token::OpenParen)?;
            let mut sorts = self.parse_sequence(Self::parse_sort, false)?;
            sorts.push(self.parse_sort()?);
            if sorts.len() == 1 {
                sorts.into_iter().next().unwrap()
            } else {
                self.pool.add(Term::Sort(Sort::Function(sorts)))
            }
        };
        self.expect_token(Token::CloseParen)?;
        Ok((name, sort))
    }

    /// Parses a declare-sort proof command. Returns the sort name and its arity. This method
    /// assumes that the `(` and `declare-sort` tokens were already consumed.
    fn parse_declare_sort(&mut self) -> CarcaraResult<(String, usize)> {
        let name = self.expect_symbol()?;
        let arity_pos = self.current_position;
        let arity = self.expect_numeral()?;
        self.expect_token(Token::CloseParen)?;
        let arity = arity.to_usize().ok_or(Error::Parser(
            ParserError::InvalidSortArity(arity),
            arity_pos,
        ))?;
        Ok((name, arity))
    }

    /// Parses a function declaration, of the form `(<symbol> (<sorted var>*) <sort>)`. If the
    /// parameter `consume_parens` is `false`, the opening and closing parentheses are not consumed
    fn parse_function_dec(
        &mut self,
        consume_parens: bool,
    ) -> CarcaraResult<(String, Vec<SortedVar>, Rc<Term>)> {
        if consume_parens {
            self.expect_token(Token::OpenParen)?;
        }
        let name = self.expect_symbol()?;
        self.expect_token(Token::OpenParen)?;
        let params = self.parse_sequence(Self::parse_sorted_var, false)?;
        let return_sort = self.parse_sort()?;
        if consume_parens {
            self.expect_token(Token::CloseParen)?;
        }
        Ok((name, params, return_sort))
    }

    /// Parses a `define-fun` proof command. Returns the function name and its definition. This
    /// method assumes that the `(` and `define-fun` tokens were already consumed.
    fn parse_define_fun(&mut self) -> CarcaraResult<(String, FunctionDef)> {
        let (name, params, return_sort) = self.parse_function_dec(false)?;

        // In order to correctly parse the function body, we push a new scope to the symbol table
        // and add the functions arguments to it.
        self.state.symbol_table.push_scope();
        for var in &params {
            self.insert_sorted_var(var.clone());
        }
        let body = self.parse_term_expecting_sort(return_sort.as_sort().unwrap())?;
        self.state.symbol_table.pop_scope();

        self.expect_token(Token::CloseParen)?;

        Ok((name, FunctionDef { params, body }))
    }

    /// Adds the premise corresponding to a `define-fun-rec` function definition.
    fn add_define_fun_rec_premise(&mut self, name: String, params: Vec<SortedVar>, body: Rc<Term>) {
        let application = {
            let cached = HashCache::new(name);
            let func_sort = self.state.symbol_table.get(&cached).unwrap();
            let name = cached.unwrap();
            let func_term = self.pool.add((name, func_sort.clone()).into());
            if params.is_empty() {
                func_term
            } else {
                let args = params
                    .iter()
                    .map(|var| self.pool.add(var.clone().into()))
                    .collect();
                self.pool.add(Term::App(func_term, args))
            }
        };
        let equality_term = build_term!(self.pool, (= {application} {body}));
        let premise = if params.is_empty() {
            equality_term
        } else {
            let bindings = BindingList(params);
            self.pool
                .add(Term::Binder(Binder::Forall, bindings, equality_term))
        };
        self.premises().insert(premise);
    }

    /// Parses a `define-fun-rec`/`define-funs-rec` command. Inserts the function names into the
    /// symbol table, and adds the appropriate premises. This method assumes the `(` and
    /// `define-fun-rec`/`define-funs-rec` tokens were already consumed.
    fn parse_define_fun_rec(&mut self, is_multiple: bool) -> CarcaraResult<()> {
        let declarations = if is_multiple {
            self.expect_token(Token::OpenParen)?;
            self.parse_sequence(|p| p.parse_function_dec(true), true)?
        } else {
            vec![self.parse_function_dec(false)?]
        };

        for (name, params, return_sort) in &declarations {
            let sort = if params.is_empty() {
                return_sort.as_sort().unwrap().clone()
            } else {
                let mut param_sorts: Vec<_> = params.iter().map(|(_, sort)| sort.clone()).collect();
                param_sorts.push(return_sort.clone());
                Sort::Function(param_sorts)
            };
            let sort = self.pool.add(Term::Sort(sort));
            self.insert_sorted_var((name.clone(), sort));
        }

        if is_multiple {
            self.expect_token(Token::OpenParen)?;
        }
        for (name, params, return_sort) in declarations {
            self.state.symbol_table.push_scope();
            for var in &params {
                self.insert_sorted_var(var.clone());
            }
            let body = self.parse_term_expecting_sort(return_sort.as_sort().unwrap())?;
            self.state.symbol_table.pop_scope();

            self.add_define_fun_rec_premise(name, params, body);
        }
        if is_multiple {
            self.expect_token(Token::CloseParen)?;
        }
        self.expect_token(Token::CloseParen)?;

        Ok(())
    }

    /// Parses a `define-sort` proof command. Returns the sort name and its definition. This method
    /// assumes that the `(` and `define-sort` tokens were already consumed.
    fn parse_define_sort(&mut self) -> CarcaraResult<(String, SortDef)> {
        let name = self.expect_symbol()?;
        self.expect_token(Token::OpenParen)?;
        let params = self.parse_sequence(Self::expect_symbol, false)?;

        // In order to correctly parse the sort definition, we push a new scope to the sort
        // declarations table and add the sort parameters to it.
        self.state.sort_declarations.push_scope();
        for s in &params {
            self.state.sort_declarations.insert(s.clone(), 0);
        }
        let body = self.parse_sort()?;
        self.state.sort_declarations.pop_scope();

        self.expect_token(Token::CloseParen)?;

        Ok((name, SortDef { params, body }))
    }

    /// Parses a clause of the form `(cl <term>*)`.
    fn parse_clause(&mut self) -> CarcaraResult<Vec<Rc<Term>>> {
        self.expect_token(Token::OpenParen)?;
        self.expect_token(Token::ReservedWord(Reserved::Cl))?;
        self.parse_sequence(|p| p.parse_term_expecting_sort(&Sort::Bool), false)
    }

    /// Parses an argument for a `step` command.
    fn parse_proof_arg(&mut self) -> CarcaraResult<ProofArg> {
        if self.current_token == Token::OpenParen {
            self.next_token()?; // Consume `(` token

            // If we encounter a `(` token, this could be an assignment argument of the form
            // `(:= <symbol> <term>)`, or a regular term that starts with `(`. Note that the
            // lexer reads `:=` as a keyword with contents `=`.
            if self.current_token == Token::Keyword("=".into()) {
                self.next_token()?; // Consume `:=` token
                let name = self.expect_symbol()?;
                let value = self.parse_term()?;
                self.expect_token(Token::CloseParen)?;
                Ok(ProofArg::Assign(name, value))
            } else {
                // If the first token is not `:=`, this argument is just a regular term. Since
                // we already consumed the `(` token, we have to call `parse_application`
                // instead of `parse_term`.
                let term = self.parse_application()?;
                Ok(ProofArg::Term(term))
            }
        } else {
            let term = self.parse_term()?;
            Ok(ProofArg::Term(term))
        }
    }

    /// Parses a sorted variable of the form `(<symbol> <sort>)`.
    fn parse_sorted_var(&mut self) -> CarcaraResult<SortedVar> {
        self.expect_token(Token::OpenParen)?;
        let symbol = self.expect_symbol()?;
        let sort = self.parse_sort()?;
        self.expect_token(Token::CloseParen)?;
        Ok((symbol, sort))
    }

    /// Parses a term.
    pub fn parse_term(&mut self) -> CarcaraResult<Rc<Term>> {
        let term = match self.next_token()? {
            (Token::Bitvector { value, width }, _) => Term::new_bv(value, width),
            (Token::Numeral(n), _) if self.interpret_integers_as_reals => Term::new_real(n),
            (Token::Numeral(n), _) => Term::new_int(n),
            (Token::Decimal(r), _) => Term::new_real(r),
            (Token::String(s), _) => Term::new_string(s),
            (Token::Symbol(s), pos) => {
                // Check to see if there is a nullary function defined with this name
                return if let Some(func) = self.state.function_defs.get(&s) {
                    func.apply(self.pool, Vec::new())
                        .map_err(|err| Error::Parser(err, pos))
                } else if let Ok(op) = Operator::from_str(&s) {
                    let args = Vec::new();

                    self.make_op(op, args)
                        .map_err(|err| Error::Parser(err, pos))
                } else {
                    self.make_var(s).map_err(|err| Error::Parser(err, pos))
                };
            }
            (Token::OpenParen, _) => return self.parse_application(),
            (other, pos) => {
                return Err(Error::Parser(ParserError::UnexpectedToken(other), pos));
            }
        };
        Ok(self.pool.add(term))
    }

    pub fn parse_constant(&mut self) -> CarcaraResult<Constant> {
        let constant = match self.next_token()? {
            (Token::Bitvector { value, width }, _) => Constant::BitVec(value, width.into()),
            (Token::Numeral(n), _) if self.interpret_integers_as_reals => Constant::Real(n.into()),
            (Token::Numeral(n), _) => Constant::Integer(n),
            (Token::Decimal(r), _) => Constant::Real(r),
            (Token::String(s), _) => Constant::String(s),
            (other, pos) => {
                return Err(Error::Parser(ParserError::UnexpectedToken(other), pos));
            }
        };
        Ok(constant)
    }
    /// Parses a term and checks that its sort matches the expected sort. If not, returns an error.
    fn parse_term_expecting_sort(&mut self, expected_sort: &Sort) -> CarcaraResult<Rc<Term>> {
        let pos = self.current_position;
        let term = self.parse_term()?;
        SortError::assert_eq(expected_sort, self.pool.sort(&term).as_sort().unwrap())
            .map_err(|e| Error::Parser(e.into(), pos))?;
        Ok(term)
    }

    /// Parses a binder term. This method assumes that the `(` and binder tokens were
    /// already consumed.
    fn parse_binder(&mut self, binder: Binder) -> CarcaraResult<Rc<Term>> {
        self.expect_token(Token::OpenParen)?;
        self.state.symbol_table.push_scope();
        let bindings = if binder == Binder::Choice {
            let var = self.parse_sorted_var()?;
            self.insert_sorted_var(var.clone());
            self.expect_token(Token::CloseParen)?;
            BindingList(vec![var])
        } else {
            BindingList(self.parse_sequence(
                |p| {
                    let var = p.parse_sorted_var()?;
                    p.insert_sorted_var(var.clone());
                    Ok(var)
                },
                true,
            )?)
        };
        let term = match binder {
            Binder::Lambda => self.parse_term()?,
            _ => self.parse_term_expecting_sort(&Sort::Bool)?,
        };
        self.state.symbol_table.pop_scope();
        self.expect_token(Token::CloseParen)?;
        Ok(self.pool.add(Term::Binder(binder, bindings, term)))
    }

    /// Parses a `let` term. This method assumes that the `(` and `let` tokens were already
    /// consumed.
    fn parse_let_term(&mut self) -> CarcaraResult<Rc<Term>> {
        self.expect_token(Token::OpenParen)?;
        self.state.symbol_table.push_scope();
        let bindings = self.parse_sequence(
            |p| {
                p.expect_token(Token::OpenParen)?;
                let name = p.expect_symbol()?;
                let value = p.parse_term()?;
                let sort = p.pool.sort(&value);
                p.insert_sorted_var((name.clone(), sort));
                p.expect_token(Token::CloseParen)?;
                Ok((name, value))
            },
            true,
        )?;
        let inner = self.parse_term()?;
        self.expect_token(Token::CloseParen)?;
        self.state.symbol_table.pop_scope();

        if self.config.expand_lets {
            let substitution = bindings
                .into_iter()
                .map(|(name, value)| {
                    let var = Term::new_var(name, self.pool.sort(&value));
                    (self.pool.add(var), value)
                })
                .collect();

            let result = Substitution::new(self.pool, substitution)
                .unwrap()
                .apply(self.pool, &inner);

            Ok(result)
        } else {
            Ok(self.pool.add(Term::Let(BindingList(bindings), inner)))
        }
    }

    /// Parses an annotated term, of the form `(! <term> <attribute>+)`. This method assumes that
    /// the `(` and `!` tokens were already consumed.
    ///
    /// The two supported attributes are `:named` and `:pattern`, though the latter is ignored. If
    /// any other attribute is present, an error will be returned.
    fn parse_annotated_term(&mut self) -> CarcaraResult<Rc<Term>> {
        let inner = self.parse_term()?;
        self.parse_sequence(
            |p| {
                let attribute = p.expect_keyword()?;
                match attribute.as_str() {
                    "named" => {
                        // If the term has a `:named` attribute, we introduce a new nullary function
                        // definition that maps the name to the term
                        let name = p.expect_symbol()?;
                        let func_def = FunctionDef {
                            params: Vec::new(),
                            body: inner.clone(),
                        };
                        p.state.function_defs.insert(name, func_def);
                        Ok(())
                    }

                    // We allow unknown attributes, and just ignore them
                    _ => match p.current_token {
                        // If the argument is a list, we consume it until the `)` token
                        Token::OpenParen => {
                            p.next_token()?;
                            p.ignore_until_close_parens()
                        }

                        // If the attribute has no argument, we don't do anything
                        Token::Keyword(_) | Token::CloseParen | Token::Eof => Ok(()),

                        // If the argument is a single token, we consume it
                        _ => {
                            p.next_token()?;
                            Ok(())
                        }
                    },
                }
            },
            true,
        )?;
        Ok(inner)
    }

    fn parse_indexed_operator(&mut self) -> CarcaraResult<(ParamOperator, Vec<Constant>)> {
        let op_symbol = self.expect_symbol()?;

        if let Some(value) = op_symbol.strip_prefix("bv") {
            let parsed_value = value.parse::<Integer>().unwrap();
            let args = self.parse_sequence(Self::parse_term, true)?;
            let mut constant_args = Vec::new();
            for arg in args {
                if let Some(i) = arg.as_signed_integer() {
                    constant_args.push(Constant::Integer(i));
                } else {
                    return Err(Error::Parser(
                        ParserError::ExpectedIntegerConstant(arg.clone()),
                        self.current_position,
                    ));
                }
            }
            constant_args.insert(0, Constant::Integer(parsed_value));
            return Ok((ParamOperator::BvConst, constant_args));
        }

        let op = ParamOperator::from_str(op_symbol.as_str()).map_err(|_| {
            Error::Parser(
                ParserError::InvalidIndexedOp(op_symbol),
                self.current_position,
            )
        })?;
        let args = self.parse_sequence(Self::parse_term, true)?;
        let mut constant_args = Vec::new();
        for arg in args {
            if let Some(i) = arg.as_signed_integer() {
                constant_args.push(Constant::Integer(i));
            } else {
                return Err(Error::Parser(
                    ParserError::ExpectedIntegerConstant(arg.clone()),
                    self.current_position,
                ));
            }
        }
        Ok((op, constant_args))
    }

    fn parse_qualified_operator(&mut self) -> CarcaraResult<(ParamOperator, Rc<Term>)> {
        let op_symbol = self.expect_symbol()?;
        let op = ParamOperator::from_str(op_symbol.as_str()).map_err(|_| {
            Error::Parser(
                ParserError::InvalidQualifiedOp(op_symbol),
                self.current_position,
            )
        })?;
        let sort = self.parse_sort()?;
        self.expect_token(Token::CloseParen)?;
        Ok((op, sort))
    }

    /// Constructs, check operation arguments and sort checks an indexed operation term.
    fn make_indexed_op(
        &mut self,
        op: ParamOperator,
        op_args: Vec<Constant>,
        args: Vec<Rc<Term>>,
    ) -> Result<Rc<Term>, ParserError> {
        let sorts: Vec<_> = args.iter().map(|t| self.pool.sort(t)).collect();
        let sorts: Vec<_> = sorts.iter().map(|s| s.as_sort().unwrap()).collect();
        match &op {
            ParamOperator::BvConst => {
                assert_num_args(&op_args, 2)?;
                assert_num_args(&args, 0)?;
                let value = op_args[0].as_integer().unwrap();
                let width = op_args[1].as_integer().unwrap();
                assert_indexed_op_args_value(&[op_args[0].clone()], 0..)?;
                assert_indexed_op_args_value(&[op_args[1].clone()], 1..)?;
                return Ok(self.pool.add(Term::Const(Constant::BitVec(value, width))));
            }
            ParamOperator::BvExtract => {
                /*
                ((_ extract i j) (_ BitVec m) (_ BitVec n))

                where
                - i, j, m, n are numerals
                - m > i ≥ j ≥ 0,
                - n = i - j + 1
                 */
                assert_num_args(&op_args, 2)?;
                assert_num_args(&args, 1)?;
                if !matches!(sorts[0], Sort::BitVec(_)) {
                    return Err(ParserError::ExpectedBvSort(sorts[0].clone()));
                }
                for arg in &op_args {
                    SortError::assert_eq(&Sort::Int, &arg.sort())?;
                }
                assert_indexed_op_args_value(&op_args, 0..)?;
                let i = op_args[0].as_integer().unwrap();
                let j = op_args[1].as_integer().unwrap();
                let Sort::BitVec(m) = sorts[0].clone() else {
                    unreachable!()
                };
                if !(m > i && i >= j && j >= Integer::ZERO) {
                    return Err(ParserError::InvalidExtractArgs(
                        i.to_usize().unwrap(),
                        j.to_usize().unwrap(),
                        m.to_usize().unwrap(),
                    ));
                }
            }
            ParamOperator::Int2BV => {
                assert_num_args(&op_args, 1)?;
                assert_num_args(&args, 1)?;
                SortError::assert_eq(&Sort::Int, &op_args[0].sort())?;
                SortError::assert_eq(&Sort::Int, &sorts[0])?;
            }
            ParamOperator::BvBitOf
            | ParamOperator::ZeroExtend
            | ParamOperator::SignExtend
            | ParamOperator::RotateLeft
            | ParamOperator::RotateRight
            | ParamOperator::Repeat => {
                assert_num_args(&op_args, 1)?;
                assert_num_args(&args, 1)?;
                SortError::assert_eq(&Sort::Int, &op_args[0].sort())?;
                if !matches!(sorts[0], Sort::BitVec(_)) {
                    return Err(ParserError::ExpectedBvSort(sorts[0].clone()));
                }
                assert_indexed_op_args_value(&op_args, 0..)?;
            }
            ParamOperator::RePower => {
                assert_num_args(&op_args, 1)?;
                assert_num_args(&args, 1)?;
                SortError::assert_eq(&Sort::Int, &op_args[0].sort())?;
                SortError::assert_eq(&Sort::RegLan, sorts[0])?;
                assert_indexed_op_args_value(&op_args, 0..)?;
            }
            ParamOperator::ReLoop => {
                assert_num_args(&op_args, 2)?;
                assert_num_args(&args, 1)?;
                for arg in &op_args {
                    SortError::assert_eq(&Sort::Int, &arg.sort())?;
                }
                SortError::assert_eq(&Sort::RegLan, sorts[0])?;
                assert_indexed_op_args_value(&op_args, 0..)?;
            }
            ParamOperator::ArrayConst => return Err(ParserError::InvalidIndexedOp(op.to_string())),
        }
        let op_args = op_args
            .into_iter()
            .map(|c| self.pool.add(Term::Const(c)))
            .collect();
        Ok(self.pool.add(Term::ParamOp { op, op_args, args }))
    }

    /// Constructs and sort checks a qualified operation term
    fn make_qualified_op(
        &mut self,
        op: ParamOperator,
        op_sort: Rc<Term>,
        args: Vec<Rc<Term>>,
    ) -> Result<Rc<Term>, ParserError> {
        let sorts: Vec<_> = args.iter().map(|t| self.pool.sort(t)).collect();
        let sorts: Vec<_> = sorts.iter().map(|s| s.as_sort().unwrap()).collect();
        match &op {
            ParamOperator::ArrayConst => {
                assert_num_args(&args, 1)?;
                SortError::assert_array_sort(
                    self.pool,
                    None,
                    Some(sorts[0]),
                    op_sort.as_sort().unwrap(),
                )?;
            }
            _ => return Err(ParserError::InvalidQualifiedOp(op.to_string())),
        }
        let op_args = vec![op_sort];
        Ok(self.pool.add(Term::ParamOp { op, op_args, args }))
    }

    /// Parses any term that starts with `(`, that is, any term that is not a constant or a
    /// variable. This method assumes that the `(` token was already consumed.
    fn parse_application(&mut self) -> CarcaraResult<Rc<Term>> {
        let head_pos = self.current_position;
        match &self.current_token {
            &Token::ReservedWord(reserved) => {
                self.next_token()?;
                match reserved {
                    Reserved::Underscore => {
                        let (op, op_args) = self.parse_indexed_operator()?;
                        self.make_indexed_op(op, op_args, Vec::new())
                            .map_err(|err| Error::Parser(err, head_pos))
                    }
                    Reserved::As => {
                        let (op, sort) = self.parse_qualified_operator()?;
                        self.make_qualified_op(op, sort, Vec::new())
                            .map_err(|err| Error::Parser(err, head_pos))
                    }
                    Reserved::Exists => self.parse_binder(Binder::Exists),
                    Reserved::Forall => self.parse_binder(Binder::Forall),
                    Reserved::Choice => self.parse_binder(Binder::Choice),
                    Reserved::Lambda => self.parse_binder(Binder::Lambda),
                    Reserved::Bang => self.parse_annotated_term(),
                    Reserved::Let => self.parse_let_term(),
                    _ => Err(Error::Parser(
                        ParserError::UnexpectedToken(Token::ReservedWord(reserved)),
                        head_pos,
                    )),
                }
            }
            // Here, I would like to use an `if let` guard, like:
            //
            //     Token::Symbol(s) if let Ok(operator) = Operator::from_str(s) => { ... }
            //
            // However, `if let` guards are still nightly only. For more info, see:
            // https://github.com/rust-lang/rust/issues/51114
            Token::Symbol(s) if Operator::from_str(s).is_ok() => {
                let operator = Operator::from_str(s).unwrap();
                self.next_token()?;
                let args = self.parse_sequence(Self::parse_term, true)?;
                self.make_op(operator, args)
                    .map_err(|err| Error::Parser(err, head_pos))
            }
            Token::Symbol(s) if self.state.function_defs.get(s).is_some() => {
                let head_pos = self.current_position;
                let func_name = self.expect_symbol()?;
                let args = self.parse_sequence(Self::parse_term, true)?;
                let func = self.state.function_defs.get(&func_name).unwrap();

                func.apply(self.pool, args)
                    .map_err(|err| Error::Parser(err, head_pos))
            }
            Token::OpenParen => {
                self.next_token()?;
                match self.current_token {
                    Token::ReservedWord(Reserved::Underscore) => {
                        self.next_token()?;
                        let (op, op_args) = self.parse_indexed_operator()?;
                        let args = self.parse_sequence(Self::parse_term, true)?;
                        self.make_indexed_op(op, op_args, args)
                            .map_err(|err| Error::Parser(err, head_pos))
                    }
                    Token::ReservedWord(Reserved::As) => {
                        self.next_token()?;
                        let (op, op_sort) = self.parse_qualified_operator()?;
                        let args = self.parse_sequence(Self::parse_term, true)?;
                        self.make_qualified_op(op, op_sort, args)
                            .map_err(|err| Error::Parser(err, head_pos))
                    }
                    _ => {
                        let func = self.parse_application()?;
                        let args = self.parse_sequence(Self::parse_term, true)?;
                        self.make_app(func, args)
                            .map_err(|err| Error::Parser(err, head_pos))
                    }
                }
            }
            _ => {
                let func = self.parse_term()?;
                let args = self.parse_sequence(Self::parse_term, true)?;
                self.make_app(func, args)
                    .map_err(|err| Error::Parser(err, head_pos))
            }
        }
    }

    fn make_sort(&mut self, name: String, args: Vec<Rc<Term>>) -> Result<Rc<Term>, ParserError> {
        let sort = match name.as_str() {
            "Bool" | "Int" | "Real" | "String" | "RegLan" if !args.is_empty() => {
                Err(ParserError::WrongNumberOfArgs(0.into(), args.len()))
            }
            "Bool" => Ok(Sort::Bool),
            "Int" => Ok(Sort::Int),
            "Real" => Ok(Sort::Real),
            "String" => Ok(Sort::String),
            "RegLan" => Ok(Sort::RegLan),
            "Array" => match args.as_slice() {
                [x, y] => Ok(Sort::Array(x.clone(), y.clone())),
                _ => Err(ParserError::WrongNumberOfArgs(2.into(), args.len())),
            },
            other if self.state.sort_defs.get(other).is_some() => {
                let def = self.state.sort_defs.get(other).unwrap();
                return if def.params.len() != args.len() {
                    Err(ParserError::WrongNumberOfArgs(
                        def.params.len().into(),
                        args.len(),
                    ))
                } else if def.params.is_empty() {
                    Ok(def.body.clone())
                } else {
                    let substitution = def
                        .params
                        .iter()
                        .cloned()
                        .map(|name| self.pool.add(Term::Sort(Sort::Atom(name, Vec::new()))))
                        .zip(args)
                        .collect();

                    let result = Substitution::new(self.pool, substitution)
                        .unwrap()
                        .apply(self.pool, &def.body);
                    Ok(result)
                };
            }
            _ => match self.state.sort_declarations.get(&name) {
                Some(arity) if *arity == args.len() => Ok(Sort::Atom(name, args)),
                Some(arity) => Err(ParserError::WrongNumberOfArgs((*arity).into(), args.len())),
                None => Err(ParserError::UndefinedSort(name)),
            },
        }?;
        Ok(self.pool.add(Term::Sort(sort)))
    }

    fn make_indexed_sort(
        &mut self,
        name: String,
        args: Vec<Rc<Term>>,
    ) -> Result<Rc<Term>, ParserError> {
        match name.as_str() {
            "BitVec" => {
                if args.len() != 1 {
                    return Err(ParserError::WrongNumberOfArgs(1.into(), args.len()));
                }
                if let Some(width) = args[0].as_integer() {
                    Ok(self.pool.add(Term::Sort(Sort::BitVec(width))))
                } else {
                    Err(ParserError::ExpectedIntegerConstant(args[0].clone()))
                }
            }
            _ => Err(ParserError::UndefinedSort(name)),
        }
    }

    /// Parses a sort.
    fn parse_sort(&mut self) -> CarcaraResult<Rc<Term>> {
        let pos = self.current_position;
        let (name, args) = match self.next_token()?.0 {
            Token::Symbol(s) => (s, Vec::new()),
            Token::OpenParen if self.current_token == Token::ReservedWord(Reserved::Underscore) => {
                self.next_token()?;
                let name = self.expect_symbol()?;
                let args = self.parse_sequence(Self::parse_term, true)?;
                return self
                    .make_indexed_sort(name, args)
                    .map_err(|e| Error::Parser(e, pos));
            }
            Token::OpenParen => {
                let name = self.expect_symbol()?;
                let args = self.parse_sequence(Parser::parse_sort, true)?;
                (name, args)
            }
            other => {
                return Err(Error::Parser(ParserError::UnexpectedToken(other), pos));
            }
        };
        self.make_sort(name, args)
            .map_err(|e| Error::Parser(e, pos))
    }
}<|MERGE_RESOLUTION|>--- conflicted
+++ resolved
@@ -1025,11 +1025,7 @@
         Ok(if self.current_token == Token::Keyword("=".into()) {
             self.next_token()?;
             let (var, sort) = self.parse_sorted_var()?;
-<<<<<<< HEAD
-            let value = self.parse_term()?;
-=======
             let value = self.parse_term_expecting_sort(sort.as_sort().unwrap())?;
->>>>>>> 5d53ad9d
             self.insert_sorted_var((var.clone(), sort));
             self.expect_token(Token::CloseParen)?;
             AnchorArg::Assign(var, value)
