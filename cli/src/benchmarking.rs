--- conflicted
+++ resolved
@@ -38,41 +38,25 @@
     let total = Instant::now();
 
     let parsing = Instant::now();
-<<<<<<< HEAD
-    let (prelude, proof, mut pool) = parser::parse_instance(
-=======
     let (problem, proof, mut pool) = parser::parse_instance(
->>>>>>> ae844d1b
         BufReader::new(File::open(job.problem_file)?),
         BufReader::new(File::open(job.proof_file)?),
         parser_config,
     )?;
     let parsing = parsing.elapsed();
 
-<<<<<<< HEAD
-    let mut checker = checker::ProofChecker::new(&mut pool, checker_config, &prelude);
-
-    let checking = Instant::now();
-
-    let checking_result = checker.check_with_stats(&proof, &mut checker_stats);
-=======
     let mut checker = checker::ProofChecker::new(&mut pool, checker_config);
 
     let checking = Instant::now();
 
     let checking_result = checker.check_with_stats(&problem, &proof, &mut checker_stats);
->>>>>>> ae844d1b
     let checking = checking.elapsed();
 
     let (elaboration, pipeline_durations) = if let Some((config, pipeline)) = elaborator_config {
         let elaboration = Instant::now();
         let node = ast::ProofNode::from_commands(proof.commands);
         let (elaborated, pipeline_durations) =
-<<<<<<< HEAD
-            elaborator::Elaborator::new(&mut pool, &proof.premises, &prelude, config)
-=======
             elaborator::Elaborator::new(&mut pool, &problem, config)
->>>>>>> ae844d1b
                 .elaborate_with_stats(&node, pipeline);
         elaborated.into_commands();
         (elaboration.elapsed(), pipeline_durations)
