--- conflicted
+++ resolved
@@ -210,7 +210,6 @@
     /// - the pivots for `resolution` steps must be given as arguments
     #[clap(arg_enum, long, default_value = "normal", verbatim_doc_comment)]
     check_granularity: CheckGranularity,
-<<<<<<< HEAD
 
     // number_of_values = 1 forces the user to repeat the -D option for each key-value pair:
     // my_program -D a=1 -D b=2
@@ -221,8 +220,6 @@
     // becomes invalid.
     #[clap(short = 'o', value_parser = parse_key_val::<String, String>)]
     rule_checkers: Vec<(String, String)>,
-=======
->>>>>>> ae844d1b
 }
 
 impl From<CheckingOptions> for checker::Config {
@@ -231,10 +228,7 @@
             elaborated: val.check_granularity == CheckGranularity::Elaborated,
             ignore_unknown_rules: val.ignore_unknown_rules,
             allowed_rules: val.allowed_rules.unwrap_or_default().into_iter().collect(),
-<<<<<<< HEAD
             rule_checkers: val.rule_checkers.into_iter().collect(),
-=======
->>>>>>> ae844d1b
         }
     }
 }
@@ -499,13 +493,8 @@
     }
 
     let result = match cli.command {
-<<<<<<< HEAD
-        Command::Parse(options) => parse_command(options).and_then(|(prelude, proof, mut pool)| {
-            ast::print_proof(&mut pool, &prelude, &proof, !cli.no_print_with_sharing)?;
-=======
         Command::Parse(options) => parse_command(options).and_then(|(pb, pf, mut pool)| {
             ast::print_proof(&mut pool, &pb.prelude, &pf, !cli.no_print_with_sharing)?;
->>>>>>> ae844d1b
             Ok(())
         }),
         Command::Check(options) => {
@@ -521,32 +510,19 @@
             return;
         }
         Command::Elaborate(options) => {
-<<<<<<< HEAD
-            elaborate_command(options).and_then(|(res, prelude, proof, mut pool)| {
-=======
             elaborate_command(options).and_then(|(res, pb, pf, mut pool)| {
->>>>>>> ae844d1b
                 if res {
                     println!("holey");
                 } else {
                     println!("valid");
                 }
-<<<<<<< HEAD
-                ast::print_proof(&mut pool, &prelude, &proof, !cli.no_print_with_sharing)?;
-=======
                 ast::print_proof(&mut pool, &pb.prelude, &pf, !cli.no_print_with_sharing)?;
->>>>>>> ae844d1b
                 Ok(())
             })
         }
         Command::Bench(options) => bench_command(options),
-<<<<<<< HEAD
-        Command::Slice(options) => slice_command(options).and_then(|(prelude, proof, mut pool)| {
-            ast::print_proof(&mut pool, &prelude, &proof, !cli.no_print_with_sharing)?;
-=======
         Command::Slice(options) => slice_command(options).and_then(|(pb, pf, mut pool)| {
             ast::print_proof(&mut pool, &pb.prelude, &pf, !cli.no_print_with_sharing)?;
->>>>>>> ae844d1b
             Ok(())
         }),
         Command::GenerateLiaProblems(options) => {
@@ -578,11 +554,7 @@
 
 fn parse_command(
     options: ParseCommandOptions,
-<<<<<<< HEAD
-) -> CliResult<(ast::ProblemPrelude, ast::Proof, ast::PrimitivePool)> {
-=======
 ) -> CliResult<(ast::Problem, ast::Proof, ast::PrimitivePool)> {
->>>>>>> ae844d1b
     let (problem, proof) = get_instance(&options.input)?;
     let result = parser::parse_instance(problem, proof, options.parsing.into())
         .map_err(carcara::Error::from)?;
@@ -612,11 +584,7 @@
 
 fn elaborate_command(
     options: ElaborateCommandOptions,
-<<<<<<< HEAD
-) -> CliResult<(bool, ast::ProblemPrelude, ast::Proof, ast::PrimitivePool)> {
-=======
 ) -> CliResult<(bool, ast::Problem, ast::Proof, ast::PrimitivePool)> {
->>>>>>> ae844d1b
     let (problem, proof) = get_instance(&options.input)?;
 
     let (elab_config, pipeline) = options.elaboration.into();
@@ -685,15 +653,9 @@
 
 fn slice_command(
     options: SliceCommandOptions,
-<<<<<<< HEAD
-) -> CliResult<(ast::ProblemPrelude, ast::Proof, ast::PrimitivePool)> {
-    let (problem, proof) = get_instance(&options.input)?;
-    let (prelude, proof, pool) = parser::parse_instance(problem, proof, options.parsing.into())
-=======
 ) -> CliResult<(ast::Problem, ast::Proof, ast::PrimitivePool)> {
     let (problem, proof) = get_instance(&options.input)?;
     let (problem, proof, pool) = parser::parse_instance(problem, proof, options.parsing.into())
->>>>>>> ae844d1b
         .map_err(carcara::Error::from)?;
 
     let node = ast::ProofNode::from_commands_with_root_id(proof.commands, &options.from)
@@ -703,11 +665,7 @@
         ..proof
     };
 
-<<<<<<< HEAD
-    Ok((prelude, sliced, pool))
-=======
     Ok((problem, sliced, pool))
->>>>>>> ae844d1b
 }
 
 fn generate_lia_problems_command(options: ParseCommandOptions, use_sharing: bool) -> CliResult<()> {
@@ -725,4 +683,23 @@
     }
 
     Ok(())
+}
+
+}
+
+fn generate_lia_problems_command(options: ParseCommandOptions, use_sharing: bool) -> CliResult<()> {
+    use std::io::Write;
+
+    let root_file_name = options.input.proof_file.clone();
+    let (problem, proof) = get_instance(&options.input)?;
+
+    let instances =
+        generate_lia_smt_instances(problem, proof, options.parsing.into(), use_sharing)?;
+    for (id, content) in instances {
+        let file_name = format!("{}.{}.lia_smt2", root_file_name, id);
+        let mut f = File::create(file_name)?;
+        write!(f, "{}", content)?;
+    }
+
+    Ok(())
 }